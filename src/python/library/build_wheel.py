--- conflicted
+++ resolved
@@ -198,13 +198,7 @@
             platform_name = "manylinux2014_aarch64"
         else:
             platform_name = "manylinux1_x86_64"
-<<<<<<< HEAD
         args = ['python3', 'setup.py', 'bdist_wheel', 'sdist', '--plat-name', platform_name]
-=======
-        args = [
-            'python3', 'setup.py', 'bdist_wheel', '--plat-name', platform_name
-        ]
->>>>>>> b4f10a46
     else:
         args = ['python3', 'setup.py', 'bdist_wheel', 'sdist']
 
