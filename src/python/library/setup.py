<<<<<<< HEAD
=======
#!/usr/bin/env python3

>>>>>>> 1f68f71d
# Copyright 2020-2023, NVIDIA CORPORATION & AFFILIATES. All rights reserved.
#
# Redistribution and use in source and binary forms, with or without
# modification, are permitted provided that the following conditions
# are met:
#  * Redistributions of source code must retain the above copyright
#    notice, this list of conditions and the following disclaimer.
#  * Redistributions in binary form must reproduce the above copyright
#    notice, this list of conditions and the following disclaimer in the
#    documentation and/or other materials provided with the distribution.
#  * Neither the name of NVIDIA CORPORATION nor the names of its
#    contributors may be used to endorse or promote products derived
#    from this software without specific prior written permission.
#
# THIS SOFTWARE IS PROVIDED BY THE COPYRIGHT HOLDERS ``AS IS'' AND ANY
# EXPRESS OR IMPLIED WARRANTIES, INCLUDING, BUT NOT LIMITED TO, THE
# IMPLIED WARRANTIES OF MERCHANTABILITY AND FITNESS FOR A PARTICULAR
# PURPOSE ARE DISCLAIMED.  IN NO EVENT SHALL THE COPYRIGHT OWNER OR
# CONTRIBUTORS BE LIABLE FOR ANY DIRECT, INDIRECT, INCIDENTAL, SPECIAL,
# EXEMPLARY, OR CONSEQUENTIAL DAMAGES (INCLUDING, BUT NOT LIMITED TO,
# PROCUREMENT OF SUBSTITUTE GOODS OR SERVICES; LOSS OF USE, DATA, OR
# PROFITS; OR BUSINESS INTERRUPTION) HOWEVER CAUSED AND ON ANY THEORY
# OF LIABILITY, WHETHER IN CONTRACT, STRICT LIABILITY, OR TORT
# (INCLUDING NEGLIGENCE OR OTHERWISE) ARISING IN ANY WAY OUT OF THE USE
# OF THIS SOFTWARE, EVEN IF ADVISED OF THE POSSIBILITY OF SUCH DAMAGE.

import os
import sys
from itertools import chain

from setuptools import find_packages, setup

if "--plat-name" in sys.argv:
    PLATFORM_FLAG = sys.argv[sys.argv.index("--plat-name") + 1]
else:
    PLATFORM_FLAG = "any"

if "VERSION" not in os.environ:
    raise Exception("envvar VERSION must be specified")

VERSION = os.environ["VERSION"]

try:
    from wheel.bdist_wheel import bdist_wheel as _bdist_wheel

    class bdist_wheel(_bdist_wheel):
        def finalize_options(self):
            _bdist_wheel.finalize_options(self)
            self.root_is_pure = False

        def get_tag(self):
            pyver, abi, plat = "py3", "none", PLATFORM_FLAG
            return pyver, abi, plat

except ImportError:
    bdist_wheel = None

this_directory = os.path.abspath(os.path.dirname(__file__))


def req_file(filename, folder="requirements"):
    with open(os.path.join(folder, filename)) as f:
        content = f.readlines()
    return [x.strip() for x in content if not x.startswith("#")]


install_requires = req_file("requirements.txt")
extras_require = {
    "grpc": req_file("requirements_grpc.txt"),
    "http": req_file("requirements_http.txt"),
}

extras_require["all"] = list(chain(extras_require.values()))

platform_package_data = []
<<<<<<< HEAD
if PLATFORM_FLAG != 'any':
    platform_package_data += ['libcshm.so']
=======
if PLATFORM_FLAG != "any":
    platform_package_data += ["libcshm.so"]
    if bool(os.environ.get("CUDA_VERSION", 0)):
        platform_package_data += ["libccudashm.so"]
>>>>>>> 1f68f71d

data_files = [
    ("", ["LICENSE.txt"]),
]
if (PLATFORM_FLAG != "any") and ("@TRITON_ENABLE_PERF_ANALYZER@" == "ON"):
    data_files += [("bin", ["perf_analyzer", "perf_client"])]

setup(
    name="tritonclient",
    version=VERSION,
    author="NVIDIA Inc.",
    author_email="sw-dl-triton@nvidia.com",
    description="Python client library and utilities for communicating with Triton Inference Server",
    long_description="""See [download-using-python-package-installer-pip](https://github.com/triton-inference-server/client/tree/main#download-using-python-package-installer-pip) """
    """for package details.\n\nThe [client examples](https://github.com/triton-inference-server/client/tree/main/src/python/examples) demonstrate how to use the """
    """package to issue request to [triton inference server](https://github.com/triton-inference-server/server).""",
    long_description_content_type="text/markdown",
    license="BSD",
    url="https://developer.nvidia.com/nvidia-triton-inference-server",
    keywords=[
        "grpc",
        "http",
        "triton",
        "tensorrt",
        "inference",
        "server",
        "service",
        "client",
        "nvidia",
    ],
    classifiers=[
        "Development Status :: 5 - Production/Stable",
        "Intended Audience :: Developers",
        "Intended Audience :: Science/Research",
        "Intended Audience :: Information Technology",
        "Topic :: Scientific/Engineering",
        "Topic :: Scientific/Engineering :: Image Recognition",
        "Topic :: Scientific/Engineering :: Artificial Intelligence",
        "Topic :: Software Development :: Libraries",
        "Topic :: Utilities",
        "License :: OSI Approved :: BSD License",
        "Programming Language :: Python :: 3",
        "Programming Language :: Python :: 3.6",
        "Programming Language :: Python :: 3.7",
        "Programming Language :: Python :: 3.8",
        "Environment :: Console",
        "Natural Language :: English",
        "Operating System :: OS Independent",
    ],
    install_requires=install_requires,
    extras_require=extras_require,
    packages=find_packages(),
    package_data={
        "": platform_package_data,
    },
    zip_safe=False,
    cmdclass={"bdist_wheel": bdist_wheel},
    data_files=data_files,
)<|MERGE_RESOLUTION|>--- conflicted
+++ resolved
@@ -1,8 +1,5 @@
-<<<<<<< HEAD
-=======
 #!/usr/bin/env python3
 
->>>>>>> 1f68f71d
 # Copyright 2020-2023, NVIDIA CORPORATION & AFFILIATES. All rights reserved.
 #
 # Redistribution and use in source and binary forms, with or without
@@ -49,6 +46,7 @@
     from wheel.bdist_wheel import bdist_wheel as _bdist_wheel
 
     class bdist_wheel(_bdist_wheel):
+
         def finalize_options(self):
             _bdist_wheel.finalize_options(self)
             self.root_is_pure = False
@@ -78,15 +76,8 @@
 extras_require["all"] = list(chain(extras_require.values()))
 
 platform_package_data = []
-<<<<<<< HEAD
 if PLATFORM_FLAG != 'any':
     platform_package_data += ['libcshm.so']
-=======
-if PLATFORM_FLAG != "any":
-    platform_package_data += ["libcshm.so"]
-    if bool(os.environ.get("CUDA_VERSION", 0)):
-        platform_package_data += ["libccudashm.so"]
->>>>>>> 1f68f71d
 
 data_files = [
     ("", ["LICENSE.txt"]),
@@ -99,8 +90,10 @@
     version=VERSION,
     author="NVIDIA Inc.",
     author_email="sw-dl-triton@nvidia.com",
-    description="Python client library and utilities for communicating with Triton Inference Server",
-    long_description="""See [download-using-python-package-installer-pip](https://github.com/triton-inference-server/client/tree/main#download-using-python-package-installer-pip) """
+    description=
+    "Python client library and utilities for communicating with Triton Inference Server",
+    long_description=
+    """See [download-using-python-package-installer-pip](https://github.com/triton-inference-server/client/tree/main#download-using-python-package-installer-pip) """
     """for package details.\n\nThe [client examples](https://github.com/triton-inference-server/client/tree/main/src/python/examples) demonstrate how to use the """
     """package to issue request to [triton inference server](https://github.com/triton-inference-server/server).""",
     long_description_content_type="text/markdown",
