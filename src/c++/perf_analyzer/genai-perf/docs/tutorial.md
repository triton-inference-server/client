<!--
Copyright (c) 2024, NVIDIA CORPORATION & AFFILIATES. All rights reserved.

Redistribution and use in source and binary forms, with or without
modification, are permitted provided that the following conditions
are met:
 * Redistributions of source code must retain the above copyright
   notice, this list of conditions and the following disclaimer.
 * Redistributions in binary form must reproduce the above copyright
   notice, this list of conditions and the following disclaimer in the
   documentation and/or other materials provided with the distribution.
 * Neither the name of NVIDIA CORPORATION nor the names of its
   contributors may be used to endorse or promote products derived
   from this software without specific prior written permission.

THIS SOFTWARE IS PROVIDED BY THE COPYRIGHT HOLDERS ``AS IS'' AND ANY
EXPRESS OR IMPLIED WARRANTIES, INCLUDING, BUT NOT LIMITED TO, THE
IMPLIED WARRANTIES OF MERCHANTABILITY AND FITNESS FOR A PARTICULAR
PURPOSE ARE DISCLAIMED.  IN NO EVENT SHALL THE COPYRIGHT OWNER OR
CONTRIBUTORS BE LIABLE FOR ANY DIRECT, INDIRECT, INCIDENTAL, SPECIAL,
EXEMPLARY, OR CONSEQUENTIAL DAMAGES (INCLUDING, BUT NOT LIMITED TO,
PROCUREMENT OF SUBSTITUTE GOODS OR SERVICES; LOSS OF USE, DATA, OR
PROFITS; OR BUSINESS INTERRUPTION) HOWEVER CAUSED AND ON ANY THEORY
OF LIABILITY, WHETHER IN CONTRACT, STRICT LIABILITY, OR TORT
(INCLUDING NEGLIGENCE OR OTHERWISE) ARISING IN ANY WAY OUT OF THE USE
OF THIS SOFTWARE, EVEN IF ADVISED OF THE POSSIBILITY OF SUCH DAMAGE.
-->

# Tutorials

- [Profile GPT2 running on Triton + TensorRT-LLM](#tensorrt-llm)
- [Profile GPT2 running on Triton + vLLM](#triton-vllm)
- [Profile GPT2 running on OpenAI Chat Completions API-Compatible Server](#openai-chat)
- [Profile GPT2 running on OpenAI Completions API-Compatible Server](#openai-completions)

---

## Profile GPT2 running on Triton + TensorRT-LLM <a id="tensorrt-llm"></a>

### Run GPT2 on Triton Inference Server using TensorRT-LLM

<details>
<summary>See instructions</summary>

Run Triton Inference Server with TensorRT-LLM backend container:

```bash
export RELEASE="yy.mm" # e.g. export RELEASE="24.06"

docker run -it --net=host --gpus=all --shm-size=2g --ulimit memlock=-1 --ulimit stack=67108864 nvcr.io/nvidia/tritonserver:${RELEASE}-trtllm-python-py3

# Install Triton CLI (~5 min):
pip install "git+https://github.com/triton-inference-server/triton_cli@0.0.8"

# Download model:
triton import -m gpt2 --backend tensorrtllm

# Run server:
triton start
```

</details>

### Run GenAI-Perf

Run GenAI-Perf from Triton Inference Server SDK container:

```bash
export RELEASE="yy.mm" # e.g. export RELEASE="24.06"

docker run -it --net=host --gpus=all nvcr.io/nvidia/tritonserver:${RELEASE}-py3-sdk

<<<<<<< HEAD
# Run GenAI-Perf in the container:
genai-perf \
=======
```bash
genai-perf profile \
>>>>>>> f1803604
  -m gpt2 \
  --service-kind triton \
  --backend tensorrtllm \
  --num-prompts 100 \
  --random-seed 123 \
  --synthetic-input-tokens-mean 200 \
  --synthetic-input-tokens-stddev 0 \
  --streaming \
  --output-tokens-mean 100 \
  --output-tokens-stddev 0 \
  --output-tokens-mean-deterministic \
  --tokenizer hf-internal-testing/llama-tokenizer \
  --concurrency 1 \
  --measurement-interval 4000 \
  --profile-export-file my_profile_export.json \
  --url localhost:8001
```

Example output:

```
                                                  LLM Metrics
┏━━━━━━━━━━━━━━━━━━━━━━━━━━┳━━━━━━━━━━━━━┳━━━━━━━━━━━━━┳━━━━━━━━━━━━━┳━━━━━━━━━━━━━┳━━━━━━━━━━━━━┳━━━━━━━━━━━━━┓
┃                Statistic ┃         avg ┃         min ┃         max ┃         p99 ┃         p90 ┃         p75 ┃
┡━━━━━━━━━━━━━━━━━━━━━━━━━━╇━━━━━━━━━━━━━╇━━━━━━━━━━━━━╇━━━━━━━━━━━━━╇━━━━━━━━━━━━━╇━━━━━━━━━━━━━╇━━━━━━━━━━━━━┩
│ Time to first token (ns) │  13,266,974 │  11,818,732 │  18,351,779 │  16,513,479 │  13,741,986 │  13,544,376 │
│ Inter token latency (ns) │   2,069,766 │      42,023 │  15,307,799 │   3,256,375 │   3,020,580 │   2,090,930 │
│     Request latency (ns) │ 223,532,625 │ 219,123,330 │ 241,004,192 │ 238,198,306 │ 229,676,183 │ 224,715,918 │
│   Output sequence length │         104 │         100 │         129 │         128 │         109 │         105 │
│    Input sequence length │         199 │         199 │         199 │         199 │         199 │         199 │
└──────────────────────────┴─────────────┴─────────────┴─────────────┴─────────────┴─────────────┴─────────────┘
Output token throughput (per sec): 460.42
Request throughput (per sec): 4.44
```

## Profile GPT2 running on Triton + vLLM <a id="triton-vllm"></a>

### Run GPT2 on Triton Inference Server using vLLM

<details>
<summary>See instructions</summary>

Run Triton Inference Server with vLLM backend container:

```bash
export RELEASE="yy.mm" # e.g. export RELEASE="24.06"


docker run -it --net=host --gpus=1 --shm-size=2g --ulimit memlock=-1 --ulimit stack=67108864 nvcr.io/nvidia/tritonserver:${RELEASE}-vllm-python-py3

# Install Triton CLI (~5 min):
pip install "git+https://github.com/triton-inference-server/triton_cli@0.0.8"

# Download model:
triton import -m gpt2 --backend vllm

# Run server:
triton start
```

</details>

### Run GenAI-Perf

Run GenAI-Perf from Triton Inference Server SDK container:

```bash
export RELEASE="yy.mm" # e.g. export RELEASE="24.06"

docker run -it --net=host --gpus=1 nvcr.io/nvidia/tritonserver:${RELEASE}-py3-sdk

<<<<<<< HEAD
# Run GenAI-Perf in the container:
genai-perf \
=======
```bash
genai-perf profile \
>>>>>>> f1803604
  -m gpt2 \
  --service-kind triton \
  --backend vllm \
  --num-prompts 100 \
  --random-seed 123 \
  --synthetic-input-tokens-mean 200 \
  --synthetic-input-tokens-stddev 0 \
  --streaming \
  --output-tokens-mean 100 \
  --output-tokens-stddev 0 \
  --output-tokens-mean-deterministic \
  --tokenizer hf-internal-testing/llama-tokenizer \
  --concurrency 1 \
  --measurement-interval 4000 \
  --profile-export-file my_profile_export.json \
  --url localhost:8001
```

Example output:

```
                                                  LLM Metrics
┏━━━━━━━━━━━━━━━━━━━━━━━━━━┳━━━━━━━━━━━━━┳━━━━━━━━━━━━━┳━━━━━━━━━━━━━┳━━━━━━━━━━━━━┳━━━━━━━━━━━━━┳━━━━━━━━━━━━━┓
┃                Statistic ┃         avg ┃         min ┃         max ┃         p99 ┃         p90 ┃         p75 ┃
┡━━━━━━━━━━━━━━━━━━━━━━━━━━╇━━━━━━━━━━━━━╇━━━━━━━━━━━━━╇━━━━━━━━━━━━━╇━━━━━━━━━━━━━╇━━━━━━━━━━━━━╇━━━━━━━━━━━━━┩
│ Time to first token (ns) │  15,786,560 │  11,437,189 │  49,550,549 │  40,129,652 │  21,248,091 │  17,824,695 │
│ Inter token latency (ns) │   3,543,380 │     591,898 │  10,013,690 │   6,152,260 │   5,039,278 │   4,060,982 │
│     Request latency (ns) │ 388,415,721 │ 312,552,612 │ 528,229,817 │ 518,189,390 │ 484,281,365 │ 459,417,637 │
│   Output sequence length │         113 │         105 │         123 │         122 │         119 │         115 │
│    Input sequence length │         199 │         199 │         199 │         199 │         199 │         199 │
└──────────────────────────┴─────────────┴─────────────┴─────────────┴─────────────┴─────────────┴─────────────┘
Output token throughput (per sec): 290.24
Request throughput (per sec): 2.57
```

## Profile GPT2 running on OpenAI Chat API-Compatible Server <a id="openai-chat"></a>

### Run GPT2 on [OpenAI Chat Completions API](https://platform.openai.com/docs/api-reference/chat)-compatible server

<details>
<summary>See instructions</summary>

Run the vLLM inference server:

```bash
docker run -it --net=host --gpus=all vllm/vllm-openai:latest --model gpt2 --dtype float16 --max-model-len 1024
```

</details>

### Run GenAI-Perf

Run GenAI-Perf from Triton Inference Server SDK container:

```bash
export RELEASE="yy.mm" # e.g. export RELEASE="24.06"

docker run -it --net=host --gpus=all nvcr.io/nvidia/tritonserver:${RELEASE}-py3-sdk

<<<<<<< HEAD
# Run GenAI-Perf in the container:
genai-perf \
=======
```bash
genai-perf profile \
>>>>>>> f1803604
  -m gpt2 \
  --service-kind openai \
  --endpoint v1/chat/completions \
  --endpoint-type chat \
  --num-prompts 100 \
  --random-seed 123 \
  --synthetic-input-tokens-mean 200 \
  --synthetic-input-tokens-stddev 0 \
  --streaming \
  --output-tokens-mean 100 \
  --output-tokens-stddev 0 \
  --tokenizer hf-internal-testing/llama-tokenizer \
  --concurrency 1 \
  --measurement-interval 4000 \
  --profile-export-file my_profile_export.json \
  --url localhost:8000
```

Example output:

```
                                                  LLM Metrics
┏━━━━━━━━━━━━━━━━━━━━━━━━━━┳━━━━━━━━━━━━━┳━━━━━━━━━━━━━┳━━━━━━━━━━━━━┳━━━━━━━━━━━━━┳━━━━━━━━━━━━━┳━━━━━━━━━━━━━┓
┃                Statistic ┃         avg ┃         min ┃         max ┃         p99 ┃         p90 ┃         p75 ┃
┡━━━━━━━━━━━━━━━━━━━━━━━━━━╇━━━━━━━━━━━━━╇━━━━━━━━━━━━━╇━━━━━━━━━━━━━╇━━━━━━━━━━━━━╇━━━━━━━━━━━━━╇━━━━━━━━━━━━━┩
│ Time to first token (ns) │  13,546,815 │   9,821,658 │  48,317,756 │  34,361,913 │  16,541,625 │  14,612,026 │
│ Inter token latency (ns) │   2,560,813 │     457,703 │   6,507,334 │   3,754,617 │   3,059,158 │   2,953,540 │
│     Request latency (ns) │ 283,597,027 │ 240,098,890 │ 361,730,568 │ 349,164,037 │ 323,279,761 │ 306,507,562 │
│   Output sequence length │         114 │         103 │         142 │         136 │         122 │         119 │
│    Input sequence length │         199 │         199 │         199 │         199 │         199 │         199 │
└──────────────────────────┴─────────────┴─────────────┴─────────────┴─────────────┴─────────────┴─────────────┘
Output token throughput (per sec): 401.62
Request throughput (per sec): 3.52
```

## Profile GPT2 running on OpenAI Completions API-Compatible Server <a id="openai-completions"></a>

### Running GPT2 on [OpenAI Completions API](https://platform.openai.com/docs/api-reference/completions)-compatible server

<details>
<summary>See instructions</summary>

Run the vLLM inference server:

```bash
docker run -it --net=host --gpus=all vllm/vllm-openai:latest --model gpt2 --dtype float16 --max-model-len 1024
```

</details>

### Run GenAI-Perf

Run GenAI-Perf from Triton Inference Server SDK container:

```bash
export RELEASE="yy.mm" # e.g. export RELEASE="24.06"

docker run -it --net=host --gpus=all nvcr.io/nvidia/tritonserver:${RELEASE}-py3-sdk

<<<<<<< HEAD
# Run GenAI-Perf in the container:
genai-perf \
=======
```bash
genai-perf profile \
>>>>>>> f1803604
  -m gpt2 \
  --service-kind openai \
  --endpoint v1/completions \
  --endpoint-type completions \
  --num-prompts 100 \
  --random-seed 123 \
  --synthetic-input-tokens-mean 200 \
  --synthetic-input-tokens-stddev 0 \
  --output-tokens-mean 100 \
  --output-tokens-stddev 0 \
  --tokenizer hf-internal-testing/llama-tokenizer \
  --concurrency 1 \
  --measurement-interval 4000 \
  --profile-export-file my_profile_export.json \
  --url localhost:8000
```

Example output:

```
                                                LLM Metrics
┏━━━━━━━━━━━━━━━━━━━━━━━━┳━━━━━━━━━━━━━┳━━━━━━━━━━━━┳━━━━━━━━━━━━━┳━━━━━━━━━━━━━┳━━━━━━━━━━━━━┳━━━━━━━━━━━━━┓
┃              Statistic ┃         avg ┃        min ┃         max ┃         p99 ┃         p90 ┃         p75 ┃
┡━━━━━━━━━━━━━━━━━━━━━━━━╇━━━━━━━━━━━━━╇━━━━━━━━━━━━╇━━━━━━━━━━━━━╇━━━━━━━━━━━━━╇━━━━━━━━━━━━━╇━━━━━━━━━━━━━┩
│   Request latency (ns) │ 296,990,497 │ 43,312,449 │ 332,788,242 │ 327,475,292 │ 317,392,767 │ 310,343,333 │
│ Output sequence length │         109 │         11 │         158 │         142 │         118 │         113 │
│  Input sequence length │           1 │          1 │           1 │           1 │           1 │           1 │
└────────────────────────┴─────────────┴────────────┴─────────────┴─────────────┴─────────────┴─────────────┘
Output token throughput (per sec): 366.78
Request throughput (per sec): 3.37
```<|MERGE_RESOLUTION|>--- conflicted
+++ resolved
@@ -70,13 +70,9 @@
 
 docker run -it --net=host --gpus=all nvcr.io/nvidia/tritonserver:${RELEASE}-py3-sdk
 
-<<<<<<< HEAD
 # Run GenAI-Perf in the container:
-genai-perf \
-=======
 ```bash
 genai-perf profile \
->>>>>>> f1803604
   -m gpt2 \
   --service-kind triton \
   --backend tensorrtllm \
@@ -148,13 +144,9 @@
 
 docker run -it --net=host --gpus=1 nvcr.io/nvidia/tritonserver:${RELEASE}-py3-sdk
 
-<<<<<<< HEAD
 # Run GenAI-Perf in the container:
-genai-perf \
-=======
 ```bash
 genai-perf profile \
->>>>>>> f1803604
   -m gpt2 \
   --service-kind triton \
   --backend vllm \
@@ -214,13 +206,9 @@
 
 docker run -it --net=host --gpus=all nvcr.io/nvidia/tritonserver:${RELEASE}-py3-sdk
 
-<<<<<<< HEAD
 # Run GenAI-Perf in the container:
-genai-perf \
-=======
 ```bash
 genai-perf profile \
->>>>>>> f1803604
   -m gpt2 \
   --service-kind openai \
   --endpoint v1/chat/completions \
@@ -280,13 +268,10 @@
 
 docker run -it --net=host --gpus=all nvcr.io/nvidia/tritonserver:${RELEASE}-py3-sdk
 
-<<<<<<< HEAD
+
 # Run GenAI-Perf in the container:
-genai-perf \
-=======
 ```bash
 genai-perf profile \
->>>>>>> f1803604
   -m gpt2 \
   --service-kind openai \
   --endpoint v1/completions \
