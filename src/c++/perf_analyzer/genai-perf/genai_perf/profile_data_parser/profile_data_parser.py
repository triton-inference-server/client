#!/usr/bin/env python3

# Copyright 2024, NVIDIA CORPORATION & AFFILIATES. All rights reserved.
#
# Redistribution and use in source and binary forms, with or without
# modification, are permitted provided that the following conditions
# are met:
#  * Redistributions of source code must retain the above copyright
#    notice, this list of conditions and the following disclaimer.
#  * Redistributions in binary form must reproduce the above copyright
#    notice, this list of conditions and the following disclaimer in the
#    documentation and/or other materials provided with the distribution.
#  * Neither the name of NVIDIA CORPORATION nor the names of its
#    contributors may be used to endorse or promote products derived
#    from this software without specific prior written permission.
#
# THIS SOFTWARE IS PROVIDED BY THE COPYRIGHT HOLDERS ``AS IS'' AND ANY
# EXPRESS OR IMPLIED WARRANTIES, INCLUDING, BUT NOT LIMITED TO, THE
# IMPLIED WARRANTIES OF MERCHANTABILITY AND FITNESS FOR A PARTICULAR
# PURPOSE ARE DISCLAIMED.  IN NO EVENT SHALL THE COPYRIGHT OWNER OR
# CONTRIBUTORS BE LIABLE FOR ANY DIRECT, INDIRECT, INCIDENTAL, SPECIAL,
# EXEMPLARY, OR CONSEQUENTIAL DAMAGES (INCLUDING, BUT NOT LIMITED TO,
# PROCUREMENT OF SUBSTITUTE GOODS OR SERVICES; LOSS OF USE, DATA, OR
# PROFITS; OR BUSINESS INTERRUPTION) HOWEVER CAUSED AND ON ANY THEORY
# OF LIABILITY, WHETHER IN CONTRACT, STRICT LIABILITY, OR TORT
# (INCLUDING NEGLIGENCE OR OTHERWISE) ARISING IN ANY WAY OUT OF THE USE
# OF THIS SOFTWARE, EVEN IF ADVISED OF THE POSSIBILITY OF SUCH DAMAGE.

from enum import Enum, auto
from pathlib import Path
from typing import List, Tuple

from genai_perf.metrics import Metrics, Statistics
from genai_perf.utils import load_json


class ResponseFormat(Enum):
    HUGGINGFACE_RANKINGS = auto()
    OPENAI_CHAT_COMPLETIONS = auto()
    OPENAI_COMPLETIONS = auto()
    OPENAI_EMBEDDINGS = auto()
    OPENAI_VISION = auto()
    RANKINGS = auto()
    TRITON = auto()


class ProfileDataParser:
    """Base profile data parser class that reads the profile data JSON file to
    extract core metrics and calculate various performance statistics.
    """

    def __init__(self, filename: Path) -> None:
        data = load_json(filename)
        self._get_profile_metadata(data)
        self._parse_profile_data(data)

    def _get_profile_metadata(self, data: dict) -> None:
        self._service_kind = data["service_kind"]
        if self._service_kind == "openai":
<<<<<<< HEAD
            if data["endpoint"] == "v1/chat/completions":
                # (TPA-66) add PA metadata to deduce the response format instead
                # of parsing the request input payload in profile export json
                # file.
                request = data["experiments"][0]["requests"][0]
                request_input = request["request_inputs"]["payload"]
                if "image_url" in request_input:
                    self._response_format = ResponseFormat.OPENAI_VISION
                else:
                    self._response_format = ResponseFormat.OPENAI_CHAT_COMPLETIONS
=======
            if data["endpoint"] == "rerank":
                self._response_format = ResponseFormat.HUGGINGFACE_RANKINGS
            elif data["endpoint"] == "v1/chat/completions":
                self._response_format = ResponseFormat.OPENAI_CHAT_COMPLETIONS
>>>>>>> e83862ad
            elif data["endpoint"] == "v1/completions":
                self._response_format = ResponseFormat.OPENAI_COMPLETIONS
            elif data["endpoint"] == "v1/embeddings":
                self._response_format = ResponseFormat.OPENAI_EMBEDDINGS
            elif data["endpoint"] == "v1/ranking":
                self._response_format = ResponseFormat.RANKINGS
            else:
                # (TPA-66) add PA metadata to handle this case
                # When endpoint field is either empty or custom endpoint, fall
                # back to parsing the response to extract the response format.
                request = data["experiments"][0]["requests"][0]
                request_input = request["request_inputs"]["payload"]
                response = request["response_outputs"][0]["response"]
                if "chat.completion" in response:
                    if "image_url" in request_input:
                        self._response_format = ResponseFormat.OPENAI_VISION
                    else:
                        self._response_format = ResponseFormat.OPENAI_CHAT_COMPLETIONS
                elif "text_completion" in response:
                    self._response_format = ResponseFormat.OPENAI_COMPLETIONS
                elif "embedding" in response:
                    self._response_format = ResponseFormat.OPENAI_EMBEDDINGS
                elif "ranking" in response:
                    self._response_format = ResponseFormat.RANKINGS
                else:
                    raise RuntimeError("Unknown OpenAI response format.")

        elif self._service_kind == "triton":
            self._response_format = ResponseFormat.TRITON
        else:
            raise ValueError(f"Unknown service kind: {self._service_kind}")

    def _parse_profile_data(self, data: dict) -> None:
        """Parse through the entire profile data to collect statistics."""
        self._profile_results = {}
        for experiment in data["experiments"]:
            infer_mode = experiment["experiment"]["mode"]
            load_level = experiment["experiment"]["value"]
            requests = experiment["requests"]

            metrics = self._parse_requests(requests)

            # aggregate and calculate statistics
            statistics = Statistics(metrics)
            self._profile_results[(infer_mode, str(load_level))] = statistics

    def _parse_requests(self, requests: dict) -> Metrics:
        """Parse each request in profile data to extract core metrics."""
        min_req_timestamp, max_res_timestamp = float("inf"), 0
        request_latencies = []

        for request in requests:
            req_timestamp = request["timestamp"]
            res_timestamps = request["response_timestamps"]

            # track entire benchmark duration
            min_req_timestamp = min(min_req_timestamp, req_timestamp)
            max_res_timestamp = max(max_res_timestamp, res_timestamps[-1])

            # request latencies
            req_latency = res_timestamps[-1] - req_timestamp
            request_latencies.append(req_latency)

        # request throughput
        benchmark_duration = (max_res_timestamp - min_req_timestamp) / 1e9  # to seconds
        request_throughputs = [len(requests) / benchmark_duration]

        return Metrics(
            request_throughputs,
            request_latencies,
        )

    def get_statistics(self, infer_mode: str, load_level: str) -> Statistics:
        """Return profile statistics if it exists."""
        if (infer_mode, load_level) not in self._profile_results:
            raise KeyError(f"Profile with {infer_mode}={load_level} does not exist.")
        return self._profile_results[(infer_mode, load_level)]

    def get_profile_load_info(self) -> List[Tuple[str, str]]:
        """Return available (infer_mode, load_level) tuple keys."""
        return [k for k, _ in self._profile_results.items()]<|MERGE_RESOLUTION|>--- conflicted
+++ resolved
@@ -57,8 +57,9 @@
     def _get_profile_metadata(self, data: dict) -> None:
         self._service_kind = data["service_kind"]
         if self._service_kind == "openai":
-<<<<<<< HEAD
-            if data["endpoint"] == "v1/chat/completions":
+            if data["endpoint"] == "rerank":
+                self._response_format = ResponseFormat.HUGGINGFACE_RANKINGS
+            elif data["endpoint"] == "v1/chat/completions":
                 # (TPA-66) add PA metadata to deduce the response format instead
                 # of parsing the request input payload in profile export json
                 # file.
@@ -68,12 +69,6 @@
                     self._response_format = ResponseFormat.OPENAI_VISION
                 else:
                     self._response_format = ResponseFormat.OPENAI_CHAT_COMPLETIONS
-=======
-            if data["endpoint"] == "rerank":
-                self._response_format = ResponseFormat.HUGGINGFACE_RANKINGS
-            elif data["endpoint"] == "v1/chat/completions":
-                self._response_format = ResponseFormat.OPENAI_CHAT_COMPLETIONS
->>>>>>> e83862ad
             elif data["endpoint"] == "v1/completions":
                 self._response_format = ResponseFormat.OPENAI_COMPLETIONS
             elif data["endpoint"] == "v1/embeddings":
