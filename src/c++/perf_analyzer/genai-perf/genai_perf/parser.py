--- conflicted
+++ resolved
@@ -65,14 +65,10 @@
 
 _endpoint_type_map = {
     "chat": "v1/chat/completions",
-<<<<<<< HEAD
-    "vision": "v1/chat/completions",
-    "completions": "v1/completions",
-=======
     "completions": "v1/completions",
     "embeddings": "v1/embeddings",
     "rankings": "v1/ranking",
->>>>>>> 76892ce2
+    "vision": "v1/chat/completions",
 }
 
 
@@ -131,15 +127,12 @@
                 args.output_format = OutputFormat.OPENAI_CHAT_COMPLETIONS
             elif args.endpoint_type == "completions":
                 args.output_format = OutputFormat.OPENAI_COMPLETIONS
-<<<<<<< HEAD
-            elif args.endpoint_type == "vision":
-                args.output_format = OutputFormat.OPENAI_VISION
-=======
             elif args.endpoint_type == "embeddings":
                 args.output_format = OutputFormat.OPENAI_EMBEDDINGS
             elif args.endpoint_type == "rankings":
                 args.output_format = OutputFormat.RANKINGS
->>>>>>> 76892ce2
+            elif args.endpoint_type == "vision":
+                args.output_format = OutputFormat.OPENAI_VISION
 
             if args.endpoint is not None:
                 args.endpoint = args.endpoint.lstrip(" /")
@@ -497,11 +490,7 @@
     endpoint_group.add_argument(
         "--endpoint-type",
         type=str,
-<<<<<<< HEAD
-        choices=["chat", "completions", "vision"],
-=======
-        choices=["chat", "completions", "embeddings", "rankings"],
->>>>>>> 76892ce2
+        choices=["chat", "completions", "embeddings", "rankings", "vision"],
         required=False,
         help=f"The endpoint-type to send requests to on the "
         'server. This is only used with the "openai" service-kind.',
