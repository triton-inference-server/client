#!/usr/bin/env python3
# Copyright 2024, NVIDIA CORPORATION & AFFILIATES. All rights reserved.
#
# Redistribution and use in source and binary forms, with or without
# modification, are permitted provided that the following conditions
# are met:
#  * Redistributions of source code must retain the above copyright
#    notice, this list of conditions and the following disclaimer.
#  * Redistributions in binary form must reproduce the above copyright
#    notice, this list of conditions and the following disclaimer in the
#    documentation and/or other materials provided with the distribution.
#  * Neither the name of NVIDIA CORPORATION nor the names of its
#    contributors may be used to endorse or promote products derived
#    from this software without specific prior written permission.
#
# THIS SOFTWARE IS PROVIDED BY THE COPYRIGHT HOLDERS ``AS IS'' AND ANY
# EXPRESS OR IMPLIED WARRANTIES, INCLUDING, BUT NOT LIMITED TO, THE
# IMPLIED WARRANTIES OF MERCHANTABILITY AND FITNESS FOR A PARTICULAR
# PURPOSE ARE DISCLAIMED.  IN NO EVENT SHALL THE COPYRIGHT OWNER OR
# CONTRIBUTORS BE LIABLE FOR ANY DIRECT, INDIRECT, INCIDENTAL, SPECIAL,
# EXEMPLARY, OR CONSEQUENTIAL DAMAGES (INCLUDING, BUT NOT LIMITED TO,
# PROCUREMENT OF SUBSTITUTE GOODS OR SERVICES; LOSS OF USE, DATA, OR
# PROFITS; OR BUSINESS INTERRUPTION) HOWEVER CAUSED AND ON ANY THEORY
# OF LIABILITY, WHETHER IN CONTRACT, STRICT LIABILITY, OR TORT
# (INCLUDING NEGLIGENCE OR OTHERWISE) ARISING IN ANY WAY OUT OF THE USE
# OF THIS SOFTWARE, EVEN IF ADVISED OF THE POSSIBILITY OF SUCH DAMAGE.

import os
import sys
import traceback
from argparse import Namespace
from pathlib import Path

import genai_perf.logging as logging
from genai_perf import parser
from genai_perf.exceptions import GenAIPerfException
from genai_perf.export_data.output_reporter import OutputReporter
from genai_perf.llm_inputs.llm_inputs import LlmInputs
from genai_perf.plots.plot_config_parser import PlotConfigParser
from genai_perf.plots.plot_manager import PlotManager
from genai_perf.profile_data_parser import LLMProfileDataParser, ProfileDataParser
from genai_perf.tokenizer import Tokenizer, get_tokenizer


def create_artifacts_dirs(args: Namespace) -> None:
    # TMA-1911: support plots CLI option
    plot_dir = args.artifact_dir / "plots"
    os.makedirs(args.artifact_dir, exist_ok=True)
    os.makedirs(plot_dir, exist_ok=True)


def generate_inputs(args: Namespace, tokenizer: Tokenizer) -> None:
    # TODO (TMA-1759): review if add_model_name is always true
    if args.input_file:
        filepath, _ = args.input_file
        input_filename = Path(filepath)
    else:
        input_filename = None
    add_model_name = True
    try:
        extra_input_dict = parser.get_extra_inputs_as_dict(args)
    except ValueError as e:
        raise GenAIPerfException(e)

    LlmInputs.create_llm_inputs(
        input_type=args.prompt_source,
        output_format=args.output_format,
        dataset_name=args.input_dataset,
        model_name=args.model,
        model_selection_strategy=args.model_selection_strategy,
        input_filename=input_filename,
        starting_index=LlmInputs.DEFAULT_STARTING_INDEX,
        length=args.num_prompts,
        prompt_tokens_mean=args.synthetic_input_tokens_mean,
        prompt_tokens_stddev=args.synthetic_input_tokens_stddev,
        output_tokens_mean=args.output_tokens_mean,
        output_tokens_stddev=args.output_tokens_stddev,
        output_tokens_deterministic=args.output_tokens_mean_deterministic,
        random_seed=args.random_seed,
        num_of_output_prompts=args.num_prompts,
        add_model_name=add_model_name,
        add_stream=args.streaming,
        tokenizer=tokenizer,
        extra_inputs=extra_input_dict,
        batch_size=args.batch_size,
        output_dir=args.artifact_dir,
    )


<<<<<<< HEAD
def calculate_metrics(args: Namespace, tokenizer: Tokenizer) -> LLMProfileDataParser:
    return LLMProfileDataParser(
        filename=args.profile_export_file,
        tokenizer=tokenizer,
        output_format=args.output_format,
    )
=======
def calculate_metrics(args: Namespace, tokenizer: Tokenizer) -> ProfileDataParser:
    if args.endpoint_type in ["embeddings", "rankings"]:
        return ProfileDataParser(args.profile_export_file)
    else:
        return LLMProfileDataParser(
            filename=args.profile_export_file,
            tokenizer=tokenizer,
        )
>>>>>>> 76892ce2


def report_output(data_parser: ProfileDataParser, args: Namespace) -> None:
    if args.concurrency:
        infer_mode = "concurrency"
        load_level = f"{args.concurrency}"
    elif args.request_rate:
        infer_mode = "request_rate"
        load_level = f"{args.request_rate}"
    else:
        raise GenAIPerfException("No valid infer mode specified")

    stats = data_parser.get_statistics(infer_mode, load_level)
    reporter = OutputReporter(stats, args)
    reporter.report_output()
    if args.generate_plots:
        create_plots(args)


def create_plots(args: Namespace) -> None:
    # TMA-1911: support plots CLI option
    plot_dir = args.artifact_dir / "plots"
    PlotConfigParser.create_init_yaml_config(
        filenames=[args.profile_export_file],  # single run
        output_dir=plot_dir,
    )
    config_parser = PlotConfigParser(plot_dir / "config.yaml")
    plot_configs = config_parser.generate_configs(args.output_format)
    plot_manager = PlotManager(plot_configs)
    plot_manager.generate_plots()


# Separate function that can raise exceptions used for testing
# to assert correct errors and messages.
def run():
    try:
        # TMA-1900: refactor CLI handler
        logging.init_logging()
        args, extra_args = parser.parse_args()
        if args.subcommand == "compare":
            args.func(args)
        else:
            create_artifacts_dirs(args)
            tokenizer = get_tokenizer(args.tokenizer)
            generate_inputs(args, tokenizer)
            args.func(args, extra_args)
            data_parser = calculate_metrics(args, tokenizer)
            report_output(data_parser, args)
    except Exception as e:
        raise GenAIPerfException(e)


def main():
    # Interactive use will catch exceptions and log formatted errors rather than
    # tracebacks.
    try:
        run()
    except Exception as e:
        traceback.print_exc()
        logger = logging.getLogger(__name__)
        logger.error(e)
        return 1

    return 0


if __name__ == "__main__":
    sys.exit(main())<|MERGE_RESOLUTION|>--- conflicted
+++ resolved
@@ -87,23 +87,18 @@
     )
 
 
-<<<<<<< HEAD
-def calculate_metrics(args: Namespace, tokenizer: Tokenizer) -> LLMProfileDataParser:
-    return LLMProfileDataParser(
-        filename=args.profile_export_file,
-        tokenizer=tokenizer,
-        output_format=args.output_format,
-    )
-=======
 def calculate_metrics(args: Namespace, tokenizer: Tokenizer) -> ProfileDataParser:
     if args.endpoint_type in ["embeddings", "rankings"]:
-        return ProfileDataParser(args.profile_export_file)
+        return ProfileDataParser(
+            filename=args.profile_export_file,
+            output_format=args.output_format,
+        )
     else:
         return LLMProfileDataParser(
             filename=args.profile_export_file,
             tokenizer=tokenizer,
+            output_format=args.output_format,
         )
->>>>>>> 76892ce2
 
 
 def report_output(data_parser: ProfileDataParser, args: Namespace) -> None:
