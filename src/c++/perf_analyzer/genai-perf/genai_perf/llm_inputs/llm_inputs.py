# Copyright 2024, NVIDIA CORPORATION & AFFILIATES. All rights reserved.
#
# Licensed under the Apache License, Version 2.0 (the "License");
# you may not use this file except in compliance with the License.
# You may obtain a copy of the License at
#
#     http://www.apache.org/licenses/LICENSE-2.0
#
# Unless required by applicable law or agreed to in writing, software
# distributed under the License is distributed on an "AS IS" BASIS,
# WITHOUT WARRANTIES OR CONDITIONS OF ANY KIND, either express or implied.
# See the License for the specific language governing permissions and
# limitations under the License.

import json
import random
from copy import deepcopy
from enum import Enum, auto
from pathlib import Path
from typing import Any, Dict, List, Optional, Tuple, cast

import requests
from genai_perf.constants import CNN_DAILY_MAIL, DEFAULT_INPUT_DATA_JSON, OPEN_ORCA
from genai_perf.exceptions import GenAIPerfException
from genai_perf.llm_inputs.synthetic_prompt_generator import SyntheticPromptGenerator
from genai_perf.tokenizer import DEFAULT_TOKENIZER, Tokenizer, get_tokenizer
from requests import Response


class ModelSelectionStrategy(Enum):
    ROUND_ROBIN = auto()
    RANDOM = auto()

class PromptSource(Enum):
    SYNTHETIC = auto()
    DATASET = auto()
    FILE = auto()


class OutputFormat(Enum):
    OPENAI_CHAT_COMPLETIONS = auto()
    OPENAI_COMPLETIONS = auto()
    TENSORRTLLM = auto()
    VLLM = auto()

    def to_lowercase(self):
        return self.name.lower()


class LlmInputs:
    """
    A library of methods that control the generation of LLM Inputs
    """

    OPEN_ORCA_URL = "https://datasets-server.huggingface.co/rows?dataset=Open-Orca%2FOpenOrca&config=default&split=train"
    CNN_DAILYMAIL_URL = "https://datasets-server.huggingface.co/rows?dataset=cnn_dailymail&config=1.0.0&split=train"

    DEFAULT_STARTING_INDEX = 0
    MINIMUM_STARTING_INDEX = 0

    DEFAULT_LENGTH = 100
    MINIMUM_LENGTH = 1

    DEFAULT_TENSORRTLLM_MAX_TOKENS = 256

    DEFAULT_RANDOM_SEED = 0
    DEFAULT_PROMPT_TOKENS_MEAN = 550
    DEFAULT_PROMPT_TOKENS_STDDEV = 0
    DEFAULT_OUTPUT_TOKENS_MEAN = -1
    DEFAULT_OUTPUT_TOKENS_STDDEV = 0
    DEFAULT_NUM_PROMPTS = 100

    EMPTY_JSON_IN_VLLM_PA_FORMAT: Dict = {"data": []}
    EMPTY_JSON_IN_TENSORRTLLM_PA_FORMAT: Dict = {"data": []}
    EMPTY_JSON_IN_OPENAI_PA_FORMAT: Dict = {"data": []}

    dataset_url_map = {OPEN_ORCA: OPEN_ORCA_URL, CNN_DAILY_MAIL: CNN_DAILYMAIL_URL}

    @classmethod
    def create_llm_inputs(
        cls,
        input_type: PromptSource,
        output_format: OutputFormat,
        dataset_name: str = "",
<<<<<<< HEAD
        model_name: Union[str, list] = "",
=======
        model_name: str = "",
        model_selection_strategy: str = ModelSelectionStrategy.ROUND_ROBIN,
>>>>>>> 0a27cb80
        input_filename: Optional[Path] = Path(""),
        starting_index: int = DEFAULT_STARTING_INDEX,
        length: int = DEFAULT_LENGTH,
        output_tokens_mean: int = DEFAULT_OUTPUT_TOKENS_MEAN,
        output_tokens_stddev: int = DEFAULT_OUTPUT_TOKENS_STDDEV,
        output_tokens_deterministic: bool = False,
        prompt_tokens_mean: int = DEFAULT_PROMPT_TOKENS_MEAN,
        prompt_tokens_stddev: int = DEFAULT_PROMPT_TOKENS_STDDEV,
        random_seed: int = DEFAULT_RANDOM_SEED,
        num_of_output_prompts: int = DEFAULT_NUM_PROMPTS,
        add_model_name: bool = False,
        add_stream: bool = False,
        tokenizer: Tokenizer = get_tokenizer(DEFAULT_TOKENIZER),
        extra_inputs: Optional[Dict] = None,
        output_dir: Path = Path(""),
    ) -> Dict:
        """
        Given an input type, input format, and output type. Output a string of LLM Inputs
        (in a JSON dictionary) to a file

        Required Parameters
        -------------------
        input_type:
            Specify how the input is received
        output_format:
            Specify the output format

        Optional Parameters
        -------------------
        dataset_name:
            The name of the dataset
        model_name:
            The model name
        starting_index:
            Offset from within the list to start gathering inputs
        length:
            Number of entries to gather
        add_model_name:
            If true, adds a model name field to each payload
        add_stream:
            If true, adds a steam field to each payload
        extra_inputs:
            If provided, append these inputs to every request
        output_tokens_mean:
            The mean length of the output to generate. If not using fixed output lengths, this should be set to -1.
        output_tokens_stddev:
            The standard deviation of the length of the output to generate. This is only used if output_tokens_mean is provided.
        output_tokens_deterministic:
            If true, the output tokens will set the minimum and maximum tokens to be equivalent.

        Required Synthetic Prompt Generation Parameters
        -----------------------------------------------
        tokenizer:
           The tokenizer to use when generating synthetic prompts

        Optional Synthetic Prompt Generation Parameters
        -----------------------------------------------
        prompt_tokens_mean:
            The mean length of the prompt to generate
        prompt_tokens_stddev:
            The standard deviation of the length of the prompt to generate
        num_of_output_prompts:
            The number of synthetic output prompts to generate
        random_seed:
            Seed used to generate random values
        """

        cls._check_for_valid_args(
            input_type, dataset_name, starting_index, length, tokenizer
        )

        if input_type == PromptSource.DATASET:
            dataset = cls._get_input_dataset_from_url(
                dataset_name, starting_index, length
            )
            generic_dataset_json = cls._convert_input_url_dataset_to_generic_json(
                dataset
            )
        elif input_type == PromptSource.SYNTHETIC:
            random.seed(random_seed)
            synthetic_dataset = cls._get_input_dataset_from_synthetic(
                tokenizer,
                prompt_tokens_mean,
                prompt_tokens_stddev,
                num_of_output_prompts,
            )
            generic_dataset_json = (
                cls._convert_input_synthetic_or_file_dataset_to_generic_json(
                    synthetic_dataset
                )
            )
        elif input_type == PromptSource.FILE:
            input_filename = cast(Path, input_filename)
            input_file_dataset = cls._get_input_dataset_from_file(input_filename)
            generic_dataset_json = (
                cls._convert_input_synthetic_or_file_dataset_to_generic_json(
                    input_file_dataset
                )
            )
        else:
            raise GenAIPerfException("Input source is not recognized.")

        if extra_inputs is None:
            extra_inputs = {}

        json_in_pa_format = cls._convert_generic_json_to_output_format(
            output_format,
            generic_dataset_json,
            add_model_name,
            add_stream,
            extra_inputs,
            output_tokens_mean,
            output_tokens_stddev,
            output_tokens_deterministic,
            model_name,
            model_selection_strategy,
        )
        cls._write_json_to_file(json_in_pa_format, output_dir)

        return json_in_pa_format

    @classmethod
    def _check_for_valid_args(
        cls,
        input_type: PromptSource,
        dataset_name: str,
        starting_index: int,
        length: int,
        tokenizer: Tokenizer,
    ) -> None:
        try:
            cls._check_for_dataset_name_if_input_type_is_url(input_type, dataset_name)
            cls._check_for_tokenzier_if_input_type_is_synthetic(input_type, tokenizer)
            cls._check_for_valid_starting_index(starting_index)
            cls._check_for_valid_length(length)

        except Exception as e:
            raise GenAIPerfException(e)

    @classmethod
    def _get_input_dataset_from_url(
        cls, dataset_name: str, starting_index: int, length: int
    ) -> Response:
        url = cls._resolve_url(dataset_name)
        configured_url = cls._create_configured_url(url, starting_index, length)
        dataset = cls._download_dataset(configured_url)

        return dataset

    @classmethod
    def _get_input_dataset_from_synthetic(
        cls,
        tokenizer: Tokenizer,
        prompt_tokens_mean: int,
        prompt_tokens_stddev: int,
        num_of_output_prompts: int,
    ) -> Dict[str, Any]:
        dataset_json: Dict[str, Any] = {}
        dataset_json["features"] = [{"name": "text_input"}]
        dataset_json["rows"] = []
        for _ in range(num_of_output_prompts):
            synthetic_prompt = cls._create_synthetic_prompt(
                tokenizer,
                prompt_tokens_mean,
                prompt_tokens_stddev,
            )
            dataset_json["rows"].append({"row": {"text_input": synthetic_prompt}})

        return dataset_json

    @classmethod
    def _resolve_url(cls, dataset_name: str) -> str:
        if dataset_name in cls.dataset_url_map:
            return cls.dataset_url_map[dataset_name]
        else:
            raise GenAIPerfException(
                f"{dataset_name} does not have a corresponding URL in the dataset_url_map."
            )

    @classmethod
    def _create_configured_url(cls, url: str, starting_index: int, length: int) -> str:
        starting_index_str = str(starting_index)
        length_str = str(length)
        configured_url = url + f"&offset={starting_index_str}&length={length_str}"

        return configured_url

    @classmethod
    def _download_dataset(cls, configured_url: str) -> Response:
        dataset = cls._query_server(configured_url)

        return dataset

    @classmethod
    def _convert_input_url_dataset_to_generic_json(cls, dataset: Response) -> Dict:
        dataset_json = dataset.json()
        try:
            cls._check_for_error_in_json_of_dataset(dataset_json)
        except Exception as e:
            raise GenAIPerfException(e)

        generic_dataset_json = cls._convert_dataset_to_generic_input_json(dataset_json)

        return generic_dataset_json

    @classmethod
    def _convert_input_synthetic_or_file_dataset_to_generic_json(
        cls, dataset: Dict
    ) -> Dict[str, List[Dict]]:
        generic_dataset_json = cls._convert_dataset_to_generic_input_json(dataset)

        return generic_dataset_json

    @classmethod
    def _convert_dataset_to_generic_input_json(
        cls, dataset_json: Dict
    ) -> Dict[str, List[Dict]]:
        generic_input_json = cls._add_features_to_generic_json({}, dataset_json)
        generic_input_json = cls._add_rows_to_generic_json(
            generic_input_json, dataset_json
        )

        return generic_input_json

    @classmethod
    def _add_features_to_generic_json(
        cls, generic_input_json: Dict, dataset_json: Dict
    ) -> Dict:
        if "features" in dataset_json.keys():
            generic_input_json["features"] = []
            for feature in dataset_json["features"]:
                generic_input_json["features"].append(feature["name"])

        return generic_input_json

    @classmethod
    def _add_rows_to_generic_json(
        cls, generic_input_json: Dict, dataset_json: Dict
    ) -> Dict[str, List[Dict]]:
        generic_input_json["rows"] = []
        for row in dataset_json["rows"]:
            generic_input_json["rows"].append(row["row"])

        return generic_input_json

    @classmethod
    def _get_input_dataset_from_file(cls, input_filename: Path) -> Dict:
        cls.verify_file(input_filename)
        input_file_prompt = cls._get_prompt_from_input_file(input_filename)
        dataset_json: Dict[str, Any] = {}
        dataset_json["features"] = [{"name": "text_input"}]
        dataset_json["rows"] = []
        dataset_json["rows"].append({"row": {"text_input": input_file_prompt}})
        return dataset_json

    @classmethod
    def verify_file(cls, input_filename: Path) -> None:
        if not input_filename.exists():
            raise FileNotFoundError(f"The file '{input_filename}' does not exist.")

    @classmethod
    def _get_prompt_from_input_file(cls, input_filename: Path) -> str:
        with open(input_filename, mode="r", newline=None) as file:
            return file.read()

    @classmethod
    def _convert_generic_json_to_output_format(
        cls,
        output_format: OutputFormat,
        generic_dataset: Dict,
        add_model_name: bool,
        add_stream: bool,
        extra_inputs: Dict,
        output_tokens_mean: int,
        output_tokens_stddev: int,
        output_tokens_deterministic: bool,
<<<<<<< HEAD
        model_name: Union[str, list] = "",
=======
        model_name: str = "",
        model_selection_strategy: str,
>>>>>>> 0a27cb80
    ) -> Dict:
        if output_format == OutputFormat.OPENAI_CHAT_COMPLETIONS:
            output_json = cls._convert_generic_json_to_openai_chat_completions_format(
                generic_dataset,
                add_model_name,
                add_stream,
                extra_inputs,
                output_tokens_mean,
                output_tokens_stddev,
                output_tokens_deterministic,
                model_name,
                model_selection_strategy,
            )
        elif output_format == OutputFormat.OPENAI_COMPLETIONS:
            output_json = cls._convert_generic_json_to_openai_completions_format(
                generic_dataset,
                add_model_name,
                add_stream,
                extra_inputs,
                output_tokens_mean,
                output_tokens_stddev,
                output_tokens_deterministic,
                model_name,
                model_selection_strategy,
            )
        elif output_format == OutputFormat.VLLM:
            output_json = cls._convert_generic_json_to_vllm_format(
                generic_dataset,
                add_model_name,
                add_stream,
                extra_inputs,
                output_tokens_mean,
                output_tokens_stddev,
                output_tokens_deterministic,
                model_name,
                model_selection_strategy,
            )
        elif output_format == OutputFormat.TENSORRTLLM:
            output_json = cls._convert_generic_json_to_trtllm_format(
                generic_dataset,
                add_model_name,
                add_stream,
                extra_inputs,
                output_tokens_mean,
                output_tokens_stddev,
                output_tokens_deterministic,
                model_name,
                model_selection_strategy,
            )
        else:
            raise GenAIPerfException(
                f"Output format {output_format} is not currently supported"
            )

        return output_json

    @classmethod
    def _convert_generic_json_to_openai_chat_completions_format(
        cls,
        dataset_json: Dict,
        add_model_name: bool,
        add_stream: bool,
        extra_inputs: Dict,
        output_tokens_mean: int,
        output_tokens_stddev: int,
        output_tokens_deterministic: bool,
<<<<<<< HEAD
        model_name: Union[str, list] = "",
=======
        model_name: str = "",
        model_selection_strategy: str,
>>>>>>> 0a27cb80
    ) -> Dict:
        # TODO (TMA-1757): Implement a way to select a role for `text_input`
        (
            system_role_headers,
            user_role_headers,
            _,
        ) = cls._determine_json_feature_roles(dataset_json)
        pa_json = cls._populate_openai_chat_completions_output_json(
            dataset_json,
            system_role_headers,
            user_role_headers,
            add_model_name,
            add_stream,
            extra_inputs,
            output_tokens_mean,
            output_tokens_stddev,
            output_tokens_deterministic,
            model_name,
            model_selection_strategy,
        )

        return pa_json

    @classmethod
    def _convert_generic_json_to_openai_completions_format(
        cls,
        dataset_json: Dict,
        add_model_name: bool,
        add_stream: bool,
        extra_inputs: Dict,
        output_tokens_mean: int,
        output_tokens_stddev: int,
        output_tokens_deterministic: bool,
<<<<<<< HEAD
        model_name: Union[str, list] = "",
=======
        model_name: str = "",
        model_selection_strategy: str,
>>>>>>> 0a27cb80
    ) -> Dict:
        (
            system_role_headers,
            user_role_headers,
            text_input_headers,
        ) = cls._determine_json_feature_roles(dataset_json)
        pa_json = cls._populate_openai_completions_output_json(
            dataset_json,
            system_role_headers,
            user_role_headers,
            text_input_headers,
            add_model_name,
            add_stream,
            extra_inputs,
            output_tokens_mean,
            output_tokens_stddev,
            output_tokens_deterministic,
            model_name,
            model_selection_strategy,
        )

        return pa_json

    @classmethod
    def _convert_generic_json_to_vllm_format(
        cls,
        dataset_json: Dict,
        add_model_name: bool,
        add_stream: bool,
        extra_inputs: Dict,
        output_tokens_mean: int,
        output_tokens_stddev: int,
        output_tokens_deterministic: bool,
<<<<<<< HEAD
        model_name: Union[str, list] = "",
=======
        model_name: str = "",
        model_selection_strategy: str,
>>>>>>> 0a27cb80
    ) -> Dict:
        (
            system_role_headers,
            user_role_headers,
            text_input_headers,
        ) = cls._determine_json_feature_roles(dataset_json)

        pa_json = cls._populate_vllm_output_json(
            dataset_json,
            system_role_headers,
            user_role_headers,
            text_input_headers,
            add_model_name,
            add_stream,
            extra_inputs,
            output_tokens_mean,
            output_tokens_stddev,
            output_tokens_deterministic,
            model_name,
            model_selection_strategy,
        )

        return pa_json

    @classmethod
    def _convert_generic_json_to_trtllm_format(
        cls,
        dataset_json: Dict,
        add_model_name: bool,
        add_stream: bool,
        extra_inputs: Dict,
        output_tokens_mean: int,
        output_tokens_stddev: int,
        output_tokens_deterministic: bool,
<<<<<<< HEAD
        model_name: Union[str, list] = "",
=======
        model_name: str = "",
        model_selection_strategy: str,
>>>>>>> 0a27cb80
    ) -> Dict:
        (
            system_role_headers,
            user_role_headers,
            text_input_headers,
        ) = cls._determine_json_feature_roles(dataset_json)

        pa_json = cls._populate_trtllm_output_json(
            dataset_json,
            system_role_headers,
            user_role_headers,
            text_input_headers,
            add_model_name,
            add_stream,
            extra_inputs,
            output_tokens_mean,
            output_tokens_stddev,
            output_tokens_deterministic,
            model_name,
            model_selection_strategy,
        )

        return pa_json

    @classmethod
    def _write_json_to_file(cls, json_in_pa_format: Dict, output_dir: Path) -> None:
        filename = output_dir / DEFAULT_INPUT_DATA_JSON
        with open(str(filename), "w") as f:
            f.write(json.dumps(json_in_pa_format, indent=2))

    @classmethod
    def _determine_json_feature_roles(
        cls, dataset_json: Dict
    ) -> Tuple[List[str], List[str], List[str]]:
        SYSTEM_ROLE_LIST = ["system_prompt"]
        USER_ROLE_LIST = ["question", "article"]
        TEXT_INPUT_LIST = ["text_input"]

        system_role_headers: List[str] = []
        user_role_headers: List[str] = []
        text_input_headers: List[str] = []

        if "features" in dataset_json.keys():
            # TODO (TPA-53) remove enumerate if index isnt useful
            for index, feature in enumerate(dataset_json["features"]):
                if feature in SYSTEM_ROLE_LIST:
                    system_role_headers.append(feature)
                if feature in USER_ROLE_LIST:
                    user_role_headers.append(feature)
                if feature in TEXT_INPUT_LIST:
                    user_role_headers.append(feature)

        assert (
            system_role_headers is not None
            or user_role_headers is not None
            or text_input_headers is not None
        )

        return system_role_headers, user_role_headers, text_input_headers

    @classmethod
    def _select_model_name(cls, model_name, index):
        if isinstance(model_name, str):
            return model_name
        elif isinstance(model_name, list):
            return model_name[index % len(model_name)]
        else:
            raise GenAIPerfException(
                "Model incorrectly formatted"
            )

    @classmethod
    def _populate_openai_chat_completions_output_json(
        cls,
        dataset_json: Dict,
        system_role_headers: List[str],
        user_role_headers: List[str],
        add_model_name: bool,
        add_stream: bool,
        extra_inputs: Dict,
        output_tokens_mean: int,
        output_tokens_stddev: int,
        output_tokens_deterministic: bool,
<<<<<<< HEAD
        model_name: Union[str, list] = "",
=======
        model_name: str = "",
        model_selection_strategy: str,
>>>>>>> 0a27cb80
    ) -> Dict:
        pa_json = cls._create_empty_openai_pa_json()

        for index, entry in enumerate(dataset_json["rows"]):
            iter_model_name = cls._select_model_name(model_name, index)
            pa_json["data"].append({"payload": []})
            pa_json["data"][index]["payload"].append({"messages": []})

            for header, content in entry.items():
                new_message = cls._create_new_openai_chat_completions_message(
                    header, system_role_headers, user_role_headers, content
                )

                pa_json = cls._add_new_message_to_json(pa_json, index, new_message)

            pa_json = cls._add_optional_tags_to_openai_json(
                pa_json,
                index,
                add_model_name,
                add_stream,
                extra_inputs,
                output_tokens_mean,
                output_tokens_stddev,
                output_tokens_deterministic,
                iter_model_name,
            )

        return pa_json

    @classmethod
    def _populate_openai_completions_output_json(
        cls,
        dataset_json: Dict,
        system_role_headers: List[str],
        user_role_headers: List[str],
        text_input_headers: List[str],
        add_model_name: bool,
        add_stream: bool,
        extra_inputs: Dict,
        output_tokens_mean: int,
        output_tokens_stddev: int,
        output_tokens_deterministic: bool,
<<<<<<< HEAD
        model_name: Union[str, list] = "",
=======
        model_name: str = "",
        model_selection_strategy: str,
>>>>>>> 0a27cb80
    ) -> Dict:
        pa_json = cls._create_empty_openai_pa_json()

        for index, entry in enumerate(dataset_json["rows"]):
            iter_model_name = cls._select_model_name(model_name, index)
            pa_json["data"].append({"payload": []})
            pa_json["data"][index]["payload"].append({"prompt": ""})

            for header, content in entry.items():
                new_prompt = cls._create_new_prompt(
                    header,
                    system_role_headers,
                    user_role_headers,
                    text_input_headers,
                    content,
                )

                pa_json = cls._add_new_prompt_to_json(pa_json, index, new_prompt)

            pa_json = cls._add_optional_tags_to_openai_json(
                pa_json,
                index,
                add_model_name,
                add_stream,
                extra_inputs,
                output_tokens_mean,
                output_tokens_stddev,
                output_tokens_deterministic,
                iter_model_name,
            )

        return pa_json

    @classmethod
    def _populate_vllm_output_json(
        cls,
        dataset_json: Dict,
        system_role_headers: List[str],
        user_role_headers: List[str],
        text_input_headers: List[str],
        add_model_name: bool,
        add_stream: bool,
        extra_inputs: Dict,
        output_tokens_mean: int,
        output_tokens_stddev: int,
        output_tokens_deterministic: bool,
<<<<<<< HEAD
        model_name: Union[str, list] = "",
=======
        model_name: str = "",
        model_selection_strategy: str,
>>>>>>> 0a27cb80
    ) -> Dict:
        pa_json = cls._create_empty_vllm_pa_json()

        for index, entry in enumerate(dataset_json["rows"]):
            iter_model_name = cls._select_model_name(model_name, index)
            pa_json["data"].append({"text_input": [""]})

            for header, content in entry.items():
                new_text_input = cls._create_new_text_input(
                    header,
                    system_role_headers,
                    user_role_headers,
                    text_input_headers,
                    content,
                )

                pa_json = cls._add_new_text_input_to_json(
                    pa_json, index, new_text_input
                )

            pa_json = cls._add_optional_tags_to_vllm_json(
                pa_json,
                index,
                add_model_name,
                add_stream,
                extra_inputs,
                output_tokens_mean,
                output_tokens_stddev,
                output_tokens_deterministic,
                iter_model_name,
            )

        return pa_json

    @classmethod
    def _populate_trtllm_output_json(
        cls,
        dataset_json: Dict,
        system_role_headers: List[str],
        user_role_headers: List[str],
        text_input_headers: List[str],
        add_model_name: bool,
        add_stream: bool,
        extra_inputs: Dict,
        output_tokens_mean: int,
        output_tokens_stddev: int,
        output_tokens_deterministic: bool,
<<<<<<< HEAD
        model_name: Union[str, list] = "",
=======
        model_name: str = "",
        model_selection_strategy: str,
>>>>>>> 0a27cb80
    ) -> Dict:
        pa_json = cls._create_empty_trtllm_pa_json()
        default_max_tokens = (
            "max_tokens" not in extra_inputs
            or output_tokens_mean != cls.DEFAULT_OUTPUT_TOKENS_MEAN
        )

        for index, entry in enumerate(dataset_json["rows"]):
            iter_model_name = cls._select_model_name(model_name, index)
            pa_json["data"].append({"text_input": [""]})

            for header, content in entry.items():
                new_text_input = cls._create_new_text_input(
                    header,
                    system_role_headers,
                    user_role_headers,
                    text_input_headers,
                    content,
                )

                pa_json = cls._add_new_text_input_to_json(
                    pa_json, index, new_text_input
                )

            pa_json = cls._add_required_tags_to_trtllm_json(
                pa_json, index, default_max_tokens
            )
            pa_json = cls._add_optional_tags_to_trtllm_json(
                pa_json,
                index,
                add_model_name,
                add_stream,
                extra_inputs,
                output_tokens_mean,
                output_tokens_stddev,
                output_tokens_deterministic,
                iter_model_name,
            )

        return pa_json

    @classmethod
    def _create_empty_openai_pa_json(cls) -> Dict:
        empty_pa_json = deepcopy(cls.EMPTY_JSON_IN_OPENAI_PA_FORMAT)

        return empty_pa_json

    @classmethod
    def _create_empty_vllm_pa_json(cls) -> Dict:
        empty_pa_json = deepcopy(cls.EMPTY_JSON_IN_VLLM_PA_FORMAT)

        return empty_pa_json

    @classmethod
    def _create_empty_trtllm_pa_json(cls) -> Dict:
        empty_pa_json = deepcopy(cls.EMPTY_JSON_IN_TENSORRTLLM_PA_FORMAT)

        return empty_pa_json

    @classmethod
    def _create_new_openai_chat_completions_message(
        cls,
        header: str,
        system_role_headers: List[str],
        user_role_headers: List[str],
        content: str,
    ) -> Optional[Dict]:
        # Do not add messages with blank content
        if not content:
            return {}

        if header in system_role_headers:
            new_message = {
                "role": "system",
                "content": content,
            }
        elif header in user_role_headers:
            new_message = {
                "role": "user",
                "content": content,
            }
        else:
            new_message = {}

        return new_message

    @classmethod
    def _create_new_prompt(
        cls,
        header: str,
        system_role_headers: List[str],
        user_role_headers: List[str],
        text_input_headers: List[str],
        content: str,
    ) -> str:
        new_prompt = ""

        if (
            header in system_role_headers
            or header in user_role_headers
            or header in text_input_headers
        ):
            new_prompt = content

        return new_prompt

    @classmethod
    def _create_new_text_input(
        cls,
        header: str,
        system_role_headers: List[str],
        user_role_headers: List[str],
        text_input_headers: List[str],
        content: str,
    ) -> str:
        new_text_input = ""

        if (
            header in system_role_headers
            or header in user_role_headers
            or header in text_input_headers
        ):
            new_text_input = content

        return new_text_input

    @classmethod
    def _add_new_message_to_json(
        cls, pa_json: Dict, index: int, new_message: Optional[Dict]
    ) -> Dict:
        if new_message:
            pa_json["data"][index]["payload"][0]["messages"].append(new_message)

        return pa_json

    @classmethod
    def _add_new_text_input_to_json(
        cls, pa_json: Dict, index: int, new_text_input: str
    ) -> Dict:
        if new_text_input:
            if pa_json["data"][index]["text_input"][0]:
                pa_json["data"][index]["text_input"][0] = (
                    pa_json["data"][index]["text_input"][0] + f" {new_text_input}"
                )
            else:
                pa_json["data"][index]["text_input"][0] = new_text_input

        return pa_json

    @classmethod
    def _add_new_prompt_to_json(
        cls,
        pa_json: Dict,
        index: int,
        new_prompt: str,
    ) -> Dict:
        if new_prompt:
            if pa_json["data"][index]["payload"][0]["prompt"]:
                pa_json["data"][index]["payload"][0]["prompt"] += f" {new_prompt}"
            else:
                pa_json["data"][index]["payload"][0]["prompt"] = new_prompt

        return pa_json

    @classmethod
    def _add_optional_tags_to_openai_json(
        cls,
        pa_json: Dict,
        index: int,
        add_model_name: bool,
        add_stream: bool,
        extra_inputs: Dict,
        output_tokens_mean: int,
        output_tokens_stddev: int,
        output_tokens_deterministic: bool,
        model_name: str = "",
    ) -> Dict:
        row = pa_json["data"][index]["payload"][0]
        if add_model_name:
            row["model"] = model_name
        if add_stream:
            row["stream"] = True
        if output_tokens_mean != cls.DEFAULT_OUTPUT_TOKENS_MEAN:
            row["max_tokens"] = int(
                random.gauss(output_tokens_mean, output_tokens_stddev)
            )
        for key, value in extra_inputs.items():
            row[key] = value

        return pa_json

    @classmethod
    def _add_optional_tags_to_vllm_json(
        cls,
        pa_json: Dict,
        index: int,
        add_model_name: bool,
        add_stream: bool,
        extra_inputs: Dict,
        output_tokens_mean: int,
        output_tokens_stddev: int,
        output_tokens_deterministic: bool,
        model_name: str = "",
    ) -> Dict:
        row = pa_json["data"][index]
        if add_model_name:
            row["model"] = model_name
        if add_stream:
            row["stream"] = [True]
        if output_tokens_mean != cls.DEFAULT_OUTPUT_TOKENS_MEAN:
            number_of_tokens = str(
                int(max(0, random.gauss(output_tokens_mean, output_tokens_stddev)))
            )
            sampling_parameters = {
                "max_tokens": number_of_tokens,
            }
            if output_tokens_deterministic:
                sampling_parameters["min_tokens"] = number_of_tokens
            sampling_parameters_str = json.dumps(sampling_parameters)
            row["sampling_parameters"] = [sampling_parameters_str]
        for key, value in extra_inputs.items():
            row[key] = [value]
        if "exclude_input_in_output" not in row:
            row["exclude_input_in_output"] = [True]

        return pa_json

    @classmethod
    def _add_optional_tags_to_trtllm_json(
        cls,
        pa_json: Dict,
        index: int,
        add_model_name: bool,
        add_stream: bool,
        extra_inputs: Dict,
        output_tokens_mean: int,
        output_tokens_stddev: int,
        output_tokens_deterministic: bool,
        model_name: str = "",
    ) -> Dict:
        row = pa_json["data"][index]
        if add_model_name:
            row["model"] = model_name
        if add_stream:
            row["stream"] = [True]
        if output_tokens_mean != cls.DEFAULT_OUTPUT_TOKENS_MEAN:
            number_of_tokens = int(
                random.gauss(output_tokens_mean, output_tokens_stddev)
            )
            if output_tokens_deterministic:
                row["min_length"] = [number_of_tokens]
            row["max_tokens"] = [number_of_tokens]
        for key, value in extra_inputs.items():
            row[key] = [value]

        return pa_json

    @classmethod
    def _add_required_tags_to_trtllm_json(
        cls,
        pa_json: Dict,
        index: int,
        default_max_tokens: bool,
    ) -> Dict:
        row = pa_json["data"][index]
        if default_max_tokens:
            row["max_tokens"] = [cls.DEFAULT_TENSORRTLLM_MAX_TOKENS]

        return pa_json

    @classmethod
    def _check_for_dataset_name_if_input_type_is_url(
        cls, input_type: PromptSource, dataset_name: str
    ) -> None:
        if input_type == PromptSource.DATASET and not dataset_name:
            raise GenAIPerfException(
                "Input type is dataset, but dataset_name is not specified."
            )

    @classmethod
    def _check_for_tokenzier_if_input_type_is_synthetic(
        cls,
        input_type: PromptSource,
        tokenizer: Tokenizer,
    ) -> None:
        if input_type == PromptSource.SYNTHETIC and not tokenizer:
            raise GenAIPerfException(
                "Input type is SYNTHETIC, but a tokenizer was not specified."
            )

    @classmethod
    def _check_for_valid_starting_index(cls, starting_index: int) -> None:
        if not isinstance(starting_index, int):
            raise GenAIPerfException(
                f"starting_index: {starting_index} must be an integer."
            )

        if starting_index < cls.MINIMUM_STARTING_INDEX:
            raise GenAIPerfException(
                f"starting_index: {starting_index} must be larger than {cls.MINIMUM_STARTING_INDEX}."
            )

    @classmethod
    def _check_for_valid_length(cls, length: int) -> None:
        if not isinstance(length, int):
            raise GenAIPerfException(f"length: {length} must be an integer.")

        if length < cls.MINIMUM_LENGTH:
            raise GenAIPerfException(
                f"starting_index: {length} must be larger than {cls.MINIMUM_LENGTH}."
            )

    @classmethod
    def _query_server(cls, configured_url: str) -> Response:
        try:
            response = requests.get(configured_url)
        except Exception as e:
            error_message = cls._create_error_message(e)
            raise GenAIPerfException(error_message)

        return response

    @classmethod
    def _create_error_message(cls, exception: Exception) -> str:
        url_str = exception.args[0].args[0]
        url_start = url_str.find("'")
        url_end = url_str.find("'", url_start + 1) + 1
        error_message = f"Invalid URL: {url_str[url_start:url_end]}"

        return error_message

    @classmethod
    def _check_for_error_in_json_of_dataset(cls, dataset_json: Dict) -> None:
        if "error" in dataset_json:
            raise GenAIPerfException(dataset_json["error"])

    @classmethod
    def _create_synthetic_prompt(
        cls,
        tokenizer: Tokenizer,
        prompt_tokens_mean: int,
        prompt_tokens_stddev: int,
    ) -> str:
        return SyntheticPromptGenerator.create_synthetic_prompt(
            tokenizer, prompt_tokens_mean, prompt_tokens_stddev
        )<|MERGE_RESOLUTION|>--- conflicted
+++ resolved
@@ -82,12 +82,8 @@
         input_type: PromptSource,
         output_format: OutputFormat,
         dataset_name: str = "",
-<<<<<<< HEAD
         model_name: Union[str, list] = "",
-=======
-        model_name: str = "",
         model_selection_strategy: str = ModelSelectionStrategy.ROUND_ROBIN,
->>>>>>> 0a27cb80
         input_filename: Optional[Path] = Path(""),
         starting_index: int = DEFAULT_STARTING_INDEX,
         length: int = DEFAULT_LENGTH,
@@ -364,12 +360,8 @@
         output_tokens_mean: int,
         output_tokens_stddev: int,
         output_tokens_deterministic: bool,
-<<<<<<< HEAD
         model_name: Union[str, list] = "",
-=======
-        model_name: str = "",
         model_selection_strategy: str,
->>>>>>> 0a27cb80
     ) -> Dict:
         if output_format == OutputFormat.OPENAI_CHAT_COMPLETIONS:
             output_json = cls._convert_generic_json_to_openai_chat_completions_format(
@@ -436,12 +428,8 @@
         output_tokens_mean: int,
         output_tokens_stddev: int,
         output_tokens_deterministic: bool,
-<<<<<<< HEAD
         model_name: Union[str, list] = "",
-=======
-        model_name: str = "",
         model_selection_strategy: str,
->>>>>>> 0a27cb80
     ) -> Dict:
         # TODO (TMA-1757): Implement a way to select a role for `text_input`
         (
@@ -475,12 +463,8 @@
         output_tokens_mean: int,
         output_tokens_stddev: int,
         output_tokens_deterministic: bool,
-<<<<<<< HEAD
         model_name: Union[str, list] = "",
-=======
-        model_name: str = "",
         model_selection_strategy: str,
->>>>>>> 0a27cb80
     ) -> Dict:
         (
             system_role_headers,
@@ -514,12 +498,8 @@
         output_tokens_mean: int,
         output_tokens_stddev: int,
         output_tokens_deterministic: bool,
-<<<<<<< HEAD
         model_name: Union[str, list] = "",
-=======
-        model_name: str = "",
         model_selection_strategy: str,
->>>>>>> 0a27cb80
     ) -> Dict:
         (
             system_role_headers,
@@ -554,12 +534,8 @@
         output_tokens_mean: int,
         output_tokens_stddev: int,
         output_tokens_deterministic: bool,
-<<<<<<< HEAD
         model_name: Union[str, list] = "",
-=======
-        model_name: str = "",
         model_selection_strategy: str,
->>>>>>> 0a27cb80
     ) -> Dict:
         (
             system_role_headers,
@@ -643,12 +619,8 @@
         output_tokens_mean: int,
         output_tokens_stddev: int,
         output_tokens_deterministic: bool,
-<<<<<<< HEAD
         model_name: Union[str, list] = "",
-=======
-        model_name: str = "",
         model_selection_strategy: str,
->>>>>>> 0a27cb80
     ) -> Dict:
         pa_json = cls._create_empty_openai_pa_json()
 
@@ -691,12 +663,8 @@
         output_tokens_mean: int,
         output_tokens_stddev: int,
         output_tokens_deterministic: bool,
-<<<<<<< HEAD
         model_name: Union[str, list] = "",
-=======
-        model_name: str = "",
         model_selection_strategy: str,
->>>>>>> 0a27cb80
     ) -> Dict:
         pa_json = cls._create_empty_openai_pa_json()
 
@@ -743,12 +711,8 @@
         output_tokens_mean: int,
         output_tokens_stddev: int,
         output_tokens_deterministic: bool,
-<<<<<<< HEAD
         model_name: Union[str, list] = "",
-=======
-        model_name: str = "",
         model_selection_strategy: str,
->>>>>>> 0a27cb80
     ) -> Dict:
         pa_json = cls._create_empty_vllm_pa_json()
 
@@ -796,12 +760,8 @@
         output_tokens_mean: int,
         output_tokens_stddev: int,
         output_tokens_deterministic: bool,
-<<<<<<< HEAD
         model_name: Union[str, list] = "",
-=======
-        model_name: str = "",
         model_selection_strategy: str,
->>>>>>> 0a27cb80
     ) -> Dict:
         pa_json = cls._create_empty_trtllm_pa_json()
         default_max_tokens = (
