--- conflicted
+++ resolved
@@ -75,38 +75,6 @@
 class LLMMetrics(Metrics):
     """A simple dataclass that holds core LLM performance metrics."""
 
-<<<<<<< HEAD
-    time_to_first_tokens: list[int]
-    inter_token_latencies: list[int]
-    output_token_throughputs: list[int]
-
-    metric_labels = [
-        "time_to_first_token",
-        "inter_token_latency",
-    ]
-
-    time_fields = [
-        "inter_token_latency",
-        "time_to_first_token",
-        "end_to_end_latency",
-    ]
-
-    def get_base_name(self, attr_name: str) -> str:
-        # Attempted to extract and store the mapping as a dataclass member as a
-        # dictionary but encountered two issues: (1) Python does not allow
-        # dataclass member to be mutable and (2) if we set it as member of
-        # normal class, the dict member will be parsed by Statistics class,
-        # which is not what we want since it's not one of the LLM metrics.
-        # Leaving it as conditional statements for now.
-        if attr_name == "time_to_first_tokens":
-            return "time_to_first_token"
-        elif attr_name == "inter_token_latencies":
-            return "inter_token_latency"
-        elif attr_name == "output_token_throughputs":
-            return "output_token_throughput"
-        else:
-            raise ValueError(f"No attribute named '{attr_name}' exists.")
-=======
     def __init__(
         self,
         request_throughputs: list[float] = [],
@@ -120,11 +88,21 @@
         self.inter_token_latencies = inter_token_latencies
         self.output_token_throughputs = output_token_throughputs
 
+        metric_labels = [
+            "time_to_first_token",
+            "inter_token_latency",
+        ]
+
+        time_fields = [
+            "inter_token_latency",
+            "time_to_first_token",
+            "end_to_end_latency",
+        ]
+
         # add base name mapping
         self._base_names["time_to_first_tokens"] = "time_to_first_token"
         self._base_names["inter_token_latencies"] = "inter_token_latency"
         self._base_names["output_token_throughputs"] = "output_token_throughput"
->>>>>>> 066539de
 
 
 class Statistics:
