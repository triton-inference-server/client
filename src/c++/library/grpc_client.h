// Copyright 2020-2022, NVIDIA CORPORATION & AFFILIATES. All rights reserved.
//
// Redistribution and use in source and binary forms, with or without
// modification, are permitted provided that the following conditions
// are met:
//  * Redistributions of source code must retain the above copyright
//    notice, this list of conditions and the following disclaimer.
//  * Redistributions in binary form must reproduce the above copyright
//    notice, this list of conditions and the following disclaimer in the
//    documentation and/or other materials provided with the distribution.
//  * Neither the name of NVIDIA CORPORATION nor the names of its
//    contributors may be used to endorse or promote products derived
//    from this software without specific prior written permission.
//
// THIS SOFTWARE IS PROVIDED BY THE COPYRIGHT HOLDERS ``AS IS'' AND ANY
// EXPRESS OR IMPLIED WARRANTIES, INCLUDING, BUT NOT LIMITED TO, THE
// IMPLIED WARRANTIES OF MERCHANTABILITY AND FITNESS FOR A PARTICULAR
// PURPOSE ARE DISCLAIMED.  IN NO EVENT SHALL THE COPYRIGHT OWNER OR
// CONTRIBUTORS BE LIABLE FOR ANY DIRECT, INDIRECT, INCIDENTAL, SPECIAL,
// EXEMPLARY, OR CONSEQUENTIAL DAMAGES (INCLUDING, BUT NOT LIMITED TO,
// PROCUREMENT OF SUBSTITUTE GOODS OR SERVICES; LOSS OF USE, DATA, OR
// PROFITS; OR BUSINESS INTERRUPTION) HOWEVER CAUSED AND ON ANY THEORY
// OF LIABILITY, WHETHER IN CONTRACT, STRICT LIABILITY, OR TORT
// (INCLUDING NEGLIGENCE OR OTHERWISE) ARISING IN ANY WAY OUT OF THE USE
// OF THIS SOFTWARE, EVEN IF ADVISED OF THE POSSIBILITY OF SUCH DAMAGE.
#pragma once

/// \file

#include <grpcpp/grpcpp.h>
#include <queue>
#include "common.h"
#include "grpc_service.grpc.pb.h"
#include "ipc.h"
#include "model_config.pb.h"

namespace triton { namespace client {

/// The key-value map type to be included in the request
/// metadata
typedef std::map<std::string, std::string> Headers;

struct SslOptions {
  explicit SslOptions() {}
  // File containing the PEM encoding of the server root certificates.
  // If this parameter is empty, the default roots will be used. The
  // default roots can be overridden using the
  // GRPC_DEFAULT_SSL_ROOTS_FILE_PATH environment variable pointing
  // to a file on the file system containing the roots.
  std::string root_certificates;
  // File containing the PEM encoding of the client's private key.
  // This parameter can be empty if the client does not have a
  // private key.
  std::string private_key;
  // File containing the PEM encoding of the client's certificate chain.
  // This parameter can be empty if the client does not have a
  // certificate chain.
  std::string certificate_chain;
};

// GRPC KeepAlive: https://grpc.github.io/grpc/cpp/md_doc_keepalive.html
struct KeepAliveOptions {
  explicit KeepAliveOptions()
      : keepalive_time_ms(INT_MAX), keepalive_timeout_ms(20000),
        keepalive_permit_without_calls(false), http2_max_pings_without_data(2)
  {
  }
  // The period (in milliseconds) after which a keepalive ping is sent on the
  // transport
  int keepalive_time_ms;
  // The amount of time (in milliseconds) the sender of the keepalive ping waits
  // for an acknowledgement. If it does not receive an acknowledgment within
  // this time, it will close the connection.
  int keepalive_timeout_ms;
  // If true, allow keepalive pings to be sent even if there are no calls in
  // flight.
  bool keepalive_permit_without_calls;
  // The maximum number of pings that can be sent when there is no data/header
  // frame to be sent. gRPC Core will not continue sending pings if we run over
  // the limit. Setting it to 0 allows sending pings without such a restriction.
  int http2_max_pings_without_data;
};

//==============================================================================
/// An InferenceServerGrpcClient object is used to perform any kind of
/// communication with the InferenceServer using gRPC protocol.  Most
/// of the methods are thread-safe except Infer, AsyncInfer, StartStream
/// StopStream and AsyncStreamInfer. Calling these functions from different
/// threads will cause undefined behavior.
///
/// \code
///   std::unique_ptr<InferenceServerGrpcClient> client;
///   InferenceServerGrpcClient::Create(&client, "localhost:8001");
///   bool live;
///   client->IsServerLive(&live);
///   ...
///   ...
/// \endcode
///
class InferenceServerGrpcClient : public InferenceServerClient {
 public:
  ~InferenceServerGrpcClient();

  /// Create a client that can be used to communicate with the server.
  /// \param client Returns a new InferenceServerGrpcClient object.
  /// \param channel_args Exposes user-defined grpc::ChannelArguments to
  /// be set for the client. Triton assumes that the "channel_args" passed
  /// to this method are correct and complete, and are set at the user's
  /// own risk. For example, GRPC KeepAlive options may be specified directly
  /// in this argument rather than passing a KeepAliveOptions object.
  /// \param server_url The inference server name and port.
  /// \param verbose If true generate verbose output when contacting
  /// the inference server.
  /// \param use_ssl If true use encrypted channel to the server.
  /// \param ssl_options Specifies the files required for
  /// SSL encryption and authorization.
  /// \return Error object indicating success or failure.
  static Error Create(
      std::unique_ptr<InferenceServerGrpcClient>* client,
      const std::string& server_url, const grpc::ChannelArguments& channel_args,
      bool verbose = false, bool use_ssl = false,
      const SslOptions& ssl_options = SslOptions());

  /// Create a client that can be used to communicate with the server.
  /// This method is maintained for backwards-compatibility. It simply
  /// constructs Triton-specific channel arguments and passes them to the
  /// overloaded Create() method that accepts grpc::ChannelArguments.
  /// \param client Returns a new InferenceServerGrpcClient object.
  /// \param server_url The inference server name and port.
  /// \param verbose If true generate verbose output when contacting
  /// the inference server.
  /// \param use_ssl If true use encrypted channel to the server.
  /// \param ssl_options Specifies the files required for
  /// SSL encryption and authorization.
  /// \param keepalive_options Specifies the GRPC KeepAlive options described
  /// in https://grpc.github.io/grpc/cpp/md_doc_keepalive.html
  /// \param use_cached_channel If false, a new channel is created for each 
  /// new client instance. When true, re-use old channels from cache for new
  /// client instances. The default value is true.
  /// \return Error object indicating success or failure.
  static Error Create(
      std::unique_ptr<InferenceServerGrpcClient>* client,
      const std::string& server_url, bool verbose = false, bool use_ssl = false,
      const SslOptions& ssl_options = SslOptions(),
      const KeepAliveOptions& keepalive_options = KeepAliveOptions(),
      const bool use_cached_channel = true);

  /// Contact the inference server and get its liveness.
  /// \param live Returns whether the server is live or not.
  /// \param headers Optional map specifying additional HTTP headers to include
  /// in the metadata of gRPC request.
  /// \return Error object indicating success or failure of the request.
  Error IsServerLive(bool* live, const Headers& headers = Headers());

  /// Contact the inference server and get its readiness.
  /// \param ready Returns whether the server is ready or not.
  /// \param headers Optional map specifying additional HTTP headers to include
  /// in the metadata of gRPC request.
  /// \return Error object indicating success or failure of the request.
  Error IsServerReady(bool* ready, const Headers& headers = Headers());

  /// Contact the inference server and get the readiness of specified model.
  /// \param ready Returns whether the specified model is ready or not.
  /// \param model_name The name of the model to check for readiness.
  /// \param model_version The version of the model to check for readiness.
  /// The default value is an empty string which means then the server will
  /// choose a version based on the model and internal policy.
  /// \param headers Optional map specifying additional HTTP headers to include
  /// in the metadata of gRPC request.
  /// \return Error object indicating success or failure of the request.
  Error IsModelReady(
      bool* ready, const std::string& model_name,
      const std::string& model_version = "",
      const Headers& headers = Headers());

  /// Contact the inference server and get its metadata.
  /// \param server_metadata Returns the server metadata as
  /// SeverMetadataResponse message.
  /// \param headers Optional map specifying additional HTTP headers to include
  /// in the metadata of gRPC request.
  /// \return Error object indicating success or failure of the request.
  Error ServerMetadata(
      inference::ServerMetadataResponse* server_metadata,
      const Headers& headers = Headers());

  /// Contact the inference server and get the metadata of specified model.
  /// \param model_metadata Returns model metadata as ModelMetadataResponse
  /// message.
  /// \param model_name The name of the model to get metadata.
  /// \param model_version The version of the model to get metadata.
  /// The default value is an empty string which means then the server will
  /// choose a version based on the model and internal policy.
  /// \param headers Optional map specifying additional HTTP headers to include
  /// in the metadata of gRPC request.
  /// \return Error object indicating success or failure of the request.
  Error ModelMetadata(
      inference::ModelMetadataResponse* model_metadata,
      const std::string& model_name, const std::string& model_version = "",
      const Headers& headers = Headers());

  /// Contact the inference server and get the configuration of specified model.
  /// \param model_config Returns model config as ModelConfigResponse
  /// message.
  /// \param model_name The name of the model to get configuration.
  /// \param model_version The version of the model to get configuration.
  /// The default value is an empty string which means then the server will
  /// choose a version based on the model and internal policy.
  /// \param headers Optional map specifying additional HTTP headers to include
  /// in the metadata of gRPC request.
  /// \return Error object indicating success or failure of the request.
  Error ModelConfig(
      inference::ModelConfigResponse* model_config,
      const std::string& model_name, const std::string& model_version = "",
      const Headers& headers = Headers());

  /// Contact the inference server and get the index of model repository
  /// contents.
  /// \param repository_index Returns the repository index as
  /// RepositoryIndexRequestResponse
  /// \param headers Optional map specifying additional HTTP headers to include
  /// in the metadata of gRPC request.
  /// \return Error object indicating success or failure of the request.
  Error ModelRepositoryIndex(
      inference::RepositoryIndexResponse* repository_index,
      const Headers& headers = Headers());

  /// Request the inference server to load or reload specified model.
  /// \param model_name The name of the model to be loaded or reloaded.
  /// \param headers Optional map specifying additional HTTP headers to include
  /// in the metadata of gRPC request.
  /// \param config Optional JSON representation of a model config provided for
  /// the load request, if provided, this config will be used for
  /// loading the model.
  /// \param encoded_files Optional map specifying file path (with "file:"
  /// prefix) in the override model directory to the base64 encoded file
  /// content. The files will form the model directory that the model
  /// will be loaded from. If specified, 'config' must be provided to be
  /// the model configuration of the override model directory.
  /// \return Error object indicating success or failure of the request.
  Error LoadModel(
      const std::string& model_name, const Headers& headers = Headers(),
      const std::string& config = std::string(),
      const std::map<std::string, std::string>& encoded_files = {});

  /// Request the inference server to unload specified model.
  /// \param model_name The name of the model to be unloaded.
  /// \param headers Optional map specifying additional HTTP headers to include
  /// in the metadata of gRPC request.
  /// \return Error object indicating success or failure of the request.
  Error UnloadModel(
      const std::string& model_name, const Headers& headers = Headers());

  /// Contact the inference server and get the inference statistics for the
  /// specified model name and version.
  /// \param infer_stat The inference statistics of requested model name and
  /// version.
  /// \param model_name The name of the model to get inference statistics. The
  /// default value is an empty string which means statistics of all models will
  /// be returned in the response.
  /// \param model_version The version of the model to get inference statistics.
  /// The default value is an empty string which means then the server will
  /// choose a version based on the model and internal policy.
  /// \param headers Optional map specifying additional HTTP headers to include
  /// in the metadata of gRPC request.
  /// \return Error object indicating success or failure of the request.
  Error ModelInferenceStatistics(
      inference::ModelStatisticsResponse* infer_stat,
      const std::string& model_name = "", const std::string& model_version = "",
      const Headers& headers = Headers());

  /// Update the trace settings for the specified model name, or global trace
  /// settings if model name is not given.
  /// \param response The updated settings as TraceSettingResponse.
  /// \param model_name The name of the model to update trace settings. The
  /// default value is an empty string which means the global trace settings
  /// will be updated.
  /// \param settings The new trace setting values. Only the settings listed
  /// will be updated. If a trace setting is listed in the map with an empty
  /// string, that setting will be cleared.
  /// \param config Optional JSON representation of a model config provided for
  /// the load request, if provided, this config will be used for
  /// loading the model.
  /// \param headers Optional map specifying additional HTTP headers to include
  /// in the metadata of gRPC request.
  /// \return Error object indicating success or failure of the request.
  Error UpdateTraceSettings(
      inference::TraceSettingResponse* response,
      const std::string& model_name = "",
      const std::map<std::string, std::vector<std::string>>& settings =
          std::map<std::string, std::vector<std::string>>(),
      const Headers& headers = Headers());

  /// Get the trace settings for the specified model name, or global trace
  /// settings if model name is not given.
  /// \param settings The trace settings as TraceSettingResponse.
  /// \param model_name The name of the model to get trace settings. The
  /// default value is an empty string which means the global trace settings
  /// will be returned.
  /// \param headers Optional map specifying additional HTTP headers to include
  /// in the metadata of gRPC request.
  /// \return Error object indicating success or failure of the request.
  Error GetTraceSettings(
      inference::TraceSettingResponse* settings,
      const std::string& model_name = "", const Headers& headers = Headers());

  /// Contact the inference server and get the status for requested system
  /// shared memory.
  /// \param status The system shared memory status as
  /// SystemSharedMemoryStatusResponse
  /// \param region_name The name of the region to query status. The default
  /// value is an empty string, which means that the status of all active system
  /// shared memory will be returned.
  /// \param headers Optional map specifying additional HTTP headers to include
  /// in the metadata of gRPC request.
  /// \return Error object indicating success or failure of the request.
  Error SystemSharedMemoryStatus(
      inference::SystemSharedMemoryStatusResponse* status,
      const std::string& region_name = "", const Headers& headers = Headers());

  /// Request the server to register a system shared memory with the provided
  /// details.
  /// \param name The name of the region to register.
  /// \param key The key of the underlying memory object that contains the
  /// system shared memory region.
  /// \param byte_size The size of the system shared memory region, in bytes.
  /// \param offset Offset, in bytes, within the underlying memory object to
  /// the start of the system shared memory region. The default value is zero.
  /// \param headers Optional map specifying additional HTTP headers to include
  /// in the metadata of gRPC request.
  /// \return Error object indicating success or failure of the request
  Error RegisterSystemSharedMemory(
      const std::string& name, const std::string& key, const size_t byte_size,
      const size_t offset = 0, const Headers& headers = Headers());

  /// Request the server to unregister a system shared memory with the
  /// specified name.
  /// \param name The name of the region to unregister. The default value is
  /// empty string which means all the system shared memory regions will be
  /// unregistered.
  /// \param headers Optional map specifying additional HTTP headers to include
  /// in the metadata of gRPC request.
  /// \return Error object indicating success or failure of the request
  Error UnregisterSystemSharedMemory(
      const std::string& name = "", const Headers& headers = Headers());

  /// Contact the inference server and get the status for requested CUDA
  /// shared memory.
  /// \param status The CUDA shared memory status as
  /// CudaSharedMemoryStatusResponse
  /// \param region_name The name of the region to query status. The default
  /// value is an empty string, which means that the status of all active CUDA
  /// shared memory will be returned.
  /// \param headers Optional map specifying additional HTTP headers to include
  /// in the metadata of gRPC request.
  /// \return Error object indicating success or failure of the request.
  Error CudaSharedMemoryStatus(
      inference::CudaSharedMemoryStatusResponse* status,
      const std::string& region_name = "", const Headers& headers = Headers());

  /// Request the server to register a CUDA shared memory with the provided
  /// details.
  /// \param name The name of the region to register.
  /// \param cuda_shm_handle The cudaIPC handle for the memory object.
  /// \param device_id The GPU device ID on which the cudaIPC handle was
  /// created.
  /// \param byte_size The size of the CUDA shared memory region, in
  /// bytes.
  /// \param headers Optional map specifying additional HTTP headers to
  /// include in the metadata of gRPC request.
  /// \return Error object indicating success or failure of the request
  Error RegisterCudaSharedMemory(
      const std::string& name, const cudaIpcMemHandle_t& cuda_shm_handle,
      const size_t device_id, const size_t byte_size,
      const Headers& headers = Headers());

  /// Request the server to unregister a CUDA shared memory with the
  /// specified name.
  /// \param name The name of the region to unregister. The default value is
  /// empty string which means all the CUDA shared memory regions will be
  /// unregistered.
  /// \param headers Optional map specifying additional HTTP headers to
  /// include in the metadata of gRPC request.
  /// \return Error object indicating success or failure of the request
  Error UnregisterCudaSharedMemory(
      const std::string& name = "", const Headers& headers = Headers());

  /// Run synchronous inference on server.
  /// \param result Returns the result of inference.
  /// \param options The options for inference request.
  /// \param inputs The vector of InferInput describing the model inputs.
  /// \param outputs Optional vector of InferRequestedOutput describing how the
  /// output must be returned. If not provided then all the outputs in the model
  /// config will be returned as default settings.
  /// \param headers Optional map specifying additional HTTP headers to include
  /// in the metadata of gRPC request.
  /// \param compression_algorithm The compression algorithm to be used
  /// by gRPC when sending requests. By default compression is not used.
  /// \return Error object indicating success or failure of the
  /// request.
  Error Infer(
      InferResult** result, const InferOptions& options,
      const std::vector<InferInput*>& inputs,
      const std::vector<const InferRequestedOutput*>& outputs =
          std::vector<const InferRequestedOutput*>(),
      const Headers& headers = Headers(),
      grpc_compression_algorithm compression_algorithm = GRPC_COMPRESS_NONE);

  /// Run asynchronous inference on server.
  /// Once the request is completed, the InferResult pointer will be passed to
  /// the provided 'callback' function. Upon the invocation of callback
  /// function, the ownership of InferResult object is transfered to the
  /// function caller. It is then the caller's choice on either retrieving the
  /// results inside the callback function or deferring it to a different thread
  /// so that the client is unblocked. In order to prevent memory leak, user
  /// must ensure this object gets deleted.
  /// \param callback The callback function to be invoked on request completion.
  /// \param options The options for inference request.
  /// \param inputs The vector of InferInput describing the model inputs.
  /// \param outputs Optional vector of InferRequestedOutput describing how the
  /// output must be returned. If not provided then all the outputs in the model
  /// config will be returned as default settings.
  /// \param headers Optional map specifying additional HTTP headers to include
  /// in the metadata of gRPC request.
  /// \param compression_algorithm The compression algorithm to be used
  /// by gRPC when sending requests. By default compression is not used.
  /// \return Error object indicating success or failure of the request.
  Error AsyncInfer(
      OnCompleteFn callback, const InferOptions& options,
      const std::vector<InferInput*>& inputs,
      const std::vector<const InferRequestedOutput*>& outputs =
          std::vector<const InferRequestedOutput*>(),
      const Headers& headers = Headers(),
      grpc_compression_algorithm compression_algorithm = GRPC_COMPRESS_NONE);

  /// Run multiple synchronous inferences on server.
  /// \param results Returns the results of the inferences.
  /// \param options The options for each inference request, one set of
  /// options may be provided and it will be used for all inference requests.
  /// \param inputs The vector of InferInput objects describing the model inputs
  /// for each inference request.
  /// \param outputs Optional vector of InferRequestedOutput objects describing
  /// how the output must be returned. If not provided then all the outputs in
  /// the model config will be returned as default settings. And one set of
  /// outputs may be provided and it will be used for all inference requests.
  /// \param headers Optional map specifying additional HTTP headers to include
  /// in the metadata of gRPC request.
  /// \param compression_algorithm The compression algorithm to be used
  /// by gRPC when sending requests. By default compression is not used.
  /// \return Error object indicating success or failure of the
  /// request.
  Error InferMulti(
      std::vector<InferResult*>* results,
      const std::vector<InferOptions>& options,
      const std::vector<std::vector<InferInput*>>& inputs,
      const std::vector<std::vector<const InferRequestedOutput*>>& outputs =
          std::vector<std::vector<const InferRequestedOutput*>>(),
      const Headers& headers = Headers(),
      grpc_compression_algorithm compression_algorithm = GRPC_COMPRESS_NONE);

  /// Run multiple asynchronous inferences on server.
  /// Once all the requests are completed, the vector of InferResult pointers
  /// will be passed to the provided 'callback' function. Upon the invocation
  /// of callback function, the ownership of the InferResult objects are
  /// transfered to the function caller. It is then the caller's choice on
  /// either retrieving the results inside the callback function or deferring it
  /// to a different thread so that the client is unblocked. In order to
  /// prevent memory leak, user must ensure these objects get deleted.
  /// \param callback The callback function to be invoked on the completion of
  /// all requests.
  /// \param options The options for each inference request, one set of
  /// option may be provided and it will be used for all inference requests.
  /// \param inputs The vector of InferInput objects describing the model inputs
  /// for each inference request.
  /// \param outputs Optional vector of InferRequestedOutput objects describing
  /// how the output must be returned. If not provided then all the outputs in
  /// the model config will be returned as default settings. And one set of
  /// outputs may be provided and it will be used for all inference requests.
  /// \param headers Optional map specifying additional HTTP headers to include
  /// in the metadata of gRPC request.
  /// \param compression_algorithm The compression algorithm to be used
  /// by gRPC when sending requests. By default compression is not used.
  /// \return Error object indicating success or failure of the request.
  Error AsyncInferMulti(
      OnMultiCompleteFn callback, const std::vector<InferOptions>& options,
      const std::vector<std::vector<InferInput*>>& inputs,
      const std::vector<std::vector<const InferRequestedOutput*>>& outputs =
          std::vector<std::vector<const InferRequestedOutput*>>(),
      const Headers& headers = Headers(),
      grpc_compression_algorithm compression_algorithm = GRPC_COMPRESS_NONE);

  /// Starts a grpc bi-directional stream to send streaming inferences.
  /// \param callback The callback function to be invoked on receiving a
  /// response at the stream.
  /// \param enable_stats Indicates whether client library should record the
  /// the client-side statistics for inference requests on stream or not.
  /// The library does not support client side statistics for decoupled
  /// streaming. Set this option false when there is no 1:1 mapping between
  /// request and response on the stream.
  /// \param stream_timeout Specifies the end-to-end timeout for the streaming
  /// connection in microseconds. The default value is 0 which means that
  /// there is no limitation on deadline. The stream will be closed once
  /// the specified time elapses.
  /// \param headers Optional map specifying additional HTTP headers to
  /// include in the metadata of gRPC request.
  /// \param compression_algorithm The compression algorithm to be used
  /// by gRPC when sending requests. By default compression is not used.
  /// \return Error object indicating success or failure of the request.
  Error StartStream(
      OnCompleteFn callback, bool enable_stats = true,
      uint32_t stream_timeout = 0, const Headers& headers = Headers(),
      grpc_compression_algorithm compression_algorithm = GRPC_COMPRESS_NONE);

  /// Stops an active grpc bi-directional stream, if one available.
  /// \return Error object indicating success or failure of the request.
  Error StopStream();

  /// Runs an asynchronous inference over gRPC bi-directional streaming
  /// API. A stream must be established with a call to StartStream()
  /// before calling this function. All the results will be provided to the
  /// callback function provided when starting the stream.
  /// \param options The options for inference request.
  /// \param inputs The vector of InferInput describing the model inputs.
  /// \param outputs Optional vector of InferRequestedOutput describing how the
  /// output must be returned. If not provided then all the outputs in the model
  /// config will be returned as default settings.
  /// \return Error object indicating success or failure of the request.
  Error AsyncStreamInfer(
      const InferOptions& options, const std::vector<InferInput*>& inputs,
      const std::vector<const InferRequestedOutput*>& outputs =
          std::vector<const InferRequestedOutput*>());

 private:
  InferenceServerGrpcClient(
      const std::string& url, bool verbose, bool use_ssl,
<<<<<<< HEAD
      const SslOptions& ssl_options,
      const grpc::ChannelArguments& channel_args);
  InferenceServerGrpcClient(
      const std::string& url, bool verbose, bool use_ssl,
      const SslOptions& ssl_options, const KeepAliveOptions& keepalive_options);
=======
      const SslOptions& ssl_options, const KeepAliveOptions& keepalive_options,
      const bool use_cached_channel);

>>>>>>> 16f74f72
  Error PreRunProcessing(
      const InferOptions& options, const std::vector<InferInput*>& inputs,
      const std::vector<const InferRequestedOutput*>& outputs);
  void AsyncTransfer();
  void AsyncStreamTransfer();

  // The producer-consumer queue used to communicate asynchronously with
  // the GRPC runtime.
  grpc::CompletionQueue async_request_completion_queue_;

  // Required to support the grpc bi-directional streaming API.
  InferenceServerClient::OnCompleteFn stream_callback_;
  std::thread stream_worker_;
  std::shared_ptr<grpc::ClientReaderWriter<
      inference::ModelInferRequest, inference::ModelStreamInferResponse>>
      grpc_stream_;
  grpc::ClientContext grpc_context_;

  bool enable_stream_stats_;
  std::queue<std::unique_ptr<RequestTimers>> ongoing_stream_request_timers_;
  std::mutex stream_mutex_;

  // GRPC end point.
  std::shared_ptr<inference::GRPCInferenceService::Stub> stub_;
  // request for GRPC call, one request object can be used for multiple calls
  // since it can be overwritten as soon as the GRPC send finishes.
  inference::ModelInferRequest infer_request_;
};


}}  // namespace triton::client<|MERGE_RESOLUTION|>--- conflicted
+++ resolved
@@ -119,7 +119,8 @@
       std::unique_ptr<InferenceServerGrpcClient>* client,
       const std::string& server_url, const grpc::ChannelArguments& channel_args,
       bool verbose = false, bool use_ssl = false,
-      const SslOptions& ssl_options = SslOptions());
+      const SslOptions& ssl_options = SslOptions(),
+      const bool use_cached_channel = true);
 
   /// Create a client that can be used to communicate with the server.
   /// This method is maintained for backwards-compatibility. It simply
@@ -134,7 +135,7 @@
   /// SSL encryption and authorization.
   /// \param keepalive_options Specifies the GRPC KeepAlive options described
   /// in https://grpc.github.io/grpc/cpp/md_doc_keepalive.html
-  /// \param use_cached_channel If false, a new channel is created for each 
+  /// \param use_cached_channel If false, a new channel is created for each
   /// new client instance. When true, re-use old channels from cache for new
   /// client instances. The default value is true.
   /// \return Error object indicating success or failure.
@@ -532,17 +533,13 @@
  private:
   InferenceServerGrpcClient(
       const std::string& url, bool verbose, bool use_ssl,
-<<<<<<< HEAD
-      const SslOptions& ssl_options,
-      const grpc::ChannelArguments& channel_args);
+      const SslOptions& ssl_options, const grpc::ChannelArguments& channel_args,
+      const bool use_cached_channel);
   InferenceServerGrpcClient(
       const std::string& url, bool verbose, bool use_ssl,
-      const SslOptions& ssl_options, const KeepAliveOptions& keepalive_options);
-=======
       const SslOptions& ssl_options, const KeepAliveOptions& keepalive_options,
       const bool use_cached_channel);
 
->>>>>>> 16f74f72
   Error PreRunProcessing(
       const InferOptions& options, const std::vector<InferInput*>& inputs,
       const std::vector<const InferRequestedOutput*>& outputs);
